#include "api.h"
#include "headset/headset.h"
#include "data/modelData.h"
#include "graphics/model.h"
#include "graphics/texture.h"
#include "core/arr.h"
#include "core/maf.h"
#include "core/ref.h"
#include <stdlib.h>

#if defined(EMSCRIPTEN) || defined(LOVR_USE_OCULUS_MOBILE)
#define LOVR_HEADSET_HELPER_USES_REGISTRY
#endif

StringEntry HeadsetDrivers[] = {
  [DRIVER_DESKTOP] = ENTRY("desktop"),
  [DRIVER_LEAP_MOTION] = ENTRY("leap"),
  [DRIVER_OCULUS] = ENTRY("oculus"),
  [DRIVER_OCULUS_MOBILE] = ENTRY("oculusmobile"),
  [DRIVER_OPENVR] = ENTRY("openvr"),
  [DRIVER_OPENXR] = ENTRY("openxr"),
  [DRIVER_WEBVR] = ENTRY("webvr"),
  { 0 }
};

StringEntry HeadsetOrigins[] = {
  [ORIGIN_HEAD] = ENTRY("head"),
  [ORIGIN_FLOOR] = ENTRY("floor"),
  { 0 }
};

<<<<<<< HEAD
const char* Devices[] = {
  [DEVICE_HEAD] = "head",
  [DEVICE_HAND_LEFT] = "hand/left",
  [DEVICE_HAND_RIGHT] = "hand/right",
  [DEVICE_EYE_LEFT] = "eye/left",
  [DEVICE_EYE_RIGHT] = "eye/right",
  [DEVICE_GAMEPAD_1] = "gamepad/1",
  NULL
=======
StringEntry Devices[] = {
  [DEVICE_HEAD] = ENTRY("head"),
  [DEVICE_HAND_LEFT] = ENTRY("hand/left"),
  [DEVICE_HAND_RIGHT] = ENTRY("hand/right"),
  [DEVICE_HAND_LEFT_POINT] = ENTRY("hand/left/point"),
  [DEVICE_HAND_RIGHT_POINT] = ENTRY("hand/right/point"),
  [DEVICE_EYE_LEFT] = ENTRY("eye/left"),
  [DEVICE_EYE_RIGHT] = ENTRY("eye/right"),
  [DEVICE_HAND_LEFT_FINGER_THUMB] = ENTRY("hand/left/finger/thumb"),
  [DEVICE_HAND_LEFT_FINGER_INDEX] = ENTRY("hand/left/finger/index"),
  [DEVICE_HAND_LEFT_FINGER_MIDDLE] = ENTRY("hand/left/finger/middle"),
  [DEVICE_HAND_LEFT_FINGER_RING] = ENTRY("hand/left/finger/ring"),
  [DEVICE_HAND_LEFT_FINGER_PINKY] = ENTRY("hand/left/finger/pinky"),
  [DEVICE_HAND_RIGHT_FINGER_THUMB] = ENTRY("hand/right/finger/thumb"),
  [DEVICE_HAND_RIGHT_FINGER_INDEX] = ENTRY("hand/right/finger/index"),
  [DEVICE_HAND_RIGHT_FINGER_MIDDLE] = ENTRY("hand/right/finger/middle"),
  [DEVICE_HAND_RIGHT_FINGER_RING] = ENTRY("hand/right/finger/ring"),
  [DEVICE_HAND_RIGHT_FINGER_PINKY] = ENTRY("hand/right/finger/pinky"),
  { 0 }
>>>>>>> 98d2cc6c
};

StringEntry DeviceButtons[] = {
  [BUTTON_TRIGGER] = ENTRY("trigger"),
  [BUTTON_THUMBSTICK] = ENTRY("thumbstick"),
  [BUTTON_TOUCHPAD] = ENTRY("touchpad"),
  [BUTTON_GRIP] = ENTRY("grip"),
  [BUTTON_MENU] = ENTRY("menu"),
  [BUTTON_A] = ENTRY("a"),
  [BUTTON_B] = ENTRY("b"),
  [BUTTON_X] = ENTRY("x"),
  [BUTTON_Y] = ENTRY("y"),
  [BUTTON_PROXIMITY] = ENTRY("proximity"),
  { 0 }
};

StringEntry DeviceAxes[] = {
  [AXIS_TRIGGER] = ENTRY("trigger"),
  [AXIS_THUMBSTICK] = ENTRY("thumbstick"),
  [AXIS_TOUCHPAD] = ENTRY("touchpad"),
  [AXIS_GRIP] = ENTRY("grip"),
  [AXIS_CURL] = ENTRY("curl"),
  [AXIS_SPLAY] = ENTRY("splay"),
  [AXIS_PINCH] = ENTRY("pinch"),
  { 0 }
};

typedef struct {
  lua_State* L;
  int ref;
} HeadsetRenderData;

static HeadsetRenderData headsetRenderData;

static void renderHelper(void* userdata) {
  HeadsetRenderData* renderData = userdata;
  lua_State* L = renderData->L;
#ifdef LOVR_HEADSET_HELPER_USES_REGISTRY
  luax_geterror(L);
  if (lua_isnil(L, -1)) {
    lua_pushcfunction(L, luax_getstack);
    lua_rawgeti(L, LUA_REGISTRYINDEX, renderData->ref);
    if (lua_pcall(L, 0, 0, -2)) {
      luax_seterror(L);
    }
    lua_pop(L, 1); // pop luax_getstack
  }
  lua_pop(L, 1);
#else
  lua_call(L, 0, 0);
#endif
}

static Device luax_optdevice(lua_State* L, int index) {
  const char* str = luaL_optstring(L, 1, "head");
  if (!strcmp(str, "left")) {
    return DEVICE_HAND_LEFT;
  } else if (!strcmp(str, "right")) {
    return DEVICE_HAND_RIGHT;
  }
  return luax_checkenum(L, 1, Devices, "head", "Device");
}

static int l_lovrHeadsetGetDriver(lua_State* L) {
  if (lua_gettop(L) == 0) {
    luax_pushenum(L, HeadsetDrivers, lovrHeadsetDriver->driverType);
    return 1;
  } else {
    Device device = luax_optdevice(L, 1);
    FOREACH_TRACKING_DRIVER(driver) {
      if (driver->getPose(device, NULL, NULL)) {
        luax_pushenum(L, HeadsetDrivers, driver->driverType);
        return 1;
      }
    }
  }
  return 0;
}

static int l_lovrHeadsetGetName(lua_State* L) {
  char name[256];
  if (lovrHeadsetDriver->getName(name, sizeof(name))) {
    lua_pushstring(L, name);
  } else {
    lua_pushnil(L);
  }
  return 1;
}

static int l_lovrHeadsetGetOriginType(lua_State* L) {
  luax_pushenum(L, HeadsetOrigins, lovrHeadsetDriver->getOriginType());
  return 1;
}

static int l_lovrHeadsetGetDisplayWidth(lua_State* L) {
  uint32_t width, height;
  lovrHeadsetDriver->getDisplayDimensions(&width, &height);
  lua_pushinteger(L, width);
  return 1;
}

static int l_lovrHeadsetGetDisplayHeight(lua_State* L) {
  uint32_t width, height;
  lovrHeadsetDriver->getDisplayDimensions(&width, &height);
  lua_pushinteger(L, height);
  return 1;
}

static int l_lovrHeadsetGetDisplayDimensions(lua_State* L) {
  uint32_t width, height;
  lovrHeadsetDriver->getDisplayDimensions(&width, &height);
  lua_pushinteger(L, width);
  lua_pushinteger(L, height);
  return 2;
}

static int l_lovrHeadsetGetDisplayFrequency(lua_State* L) {
  float frequency = lovrHeadsetDriver->getDisplayFrequency ? lovrHeadsetDriver->getDisplayFrequency() : 0.f;
  if (frequency == 0.f) {
    lua_pushnil(L);
  } else {
    lua_pushnumber(L, frequency);
  }
  return 1;
}

static int l_lovrHeadsetGetDisplayMask(lua_State* L) {
  uint32_t count;
  const float* points = lovrHeadsetDriver->getDisplayMask(&count);

  if (!points) {
    lua_pushnil(L);
    return 1;
  }

  lua_createtable(L, count, 0);
  for (uint32_t i = 0; i < count; i += 2) {
    lua_createtable(L, 2, 0);

    lua_pushnumber(L, points[i + 0]);
    lua_rawseti(L, -2, 1);
    lua_pushnumber(L, points[i + 1]);
    lua_rawseti(L, -2, 2);

    lua_rawseti(L, -2, i / 2 + 1);
  }

  return 1;
}

static int l_lovrHeadsetGetViewCount(lua_State* L) {
  lua_pushinteger(L, lovrHeadsetDriver->getViewCount());
  return 1;
}

static int l_lovrHeadsetGetViewPose(lua_State* L) {
  float position[4], orientation[4];
  uint32_t view = luaL_checkinteger(L, 1) - 1;
  if (!lovrHeadsetDriver->getViewPose(view, position, orientation)) {
    lua_pushnil(L);
    return 1;
  }
  float angle, ax, ay, az;
  quat_getAngleAxis(orientation, &angle, &ax, &ay, &az);
  lua_pushnumber(L, position[0]);
  lua_pushnumber(L, position[1]);
  lua_pushnumber(L, position[2]);
  lua_pushnumber(L, angle);
  lua_pushnumber(L, ax);
  lua_pushnumber(L, ay);
  lua_pushnumber(L, az);
  return 7;
}

static int l_lovrHeadsetGetViewAngles(lua_State* L) {
  float left, right, up, down;
  uint32_t view = luaL_checkinteger(L, 1) - 1;
  if (!lovrHeadsetDriver->getViewAngles(view, &left, &right, &up, &down)) {
    lua_pushnil(L);
    return 1;
  }
  lua_pushnumber(L, left);
  lua_pushnumber(L, right);
  lua_pushnumber(L, up);
  lua_pushnumber(L, down);
  return 4;
}

static int l_lovrHeadsetGetClipDistance(lua_State* L) {
  float clipNear, clipFar;
  lovrHeadsetDriver->getClipDistance(&clipNear, &clipFar);
  lua_pushnumber(L, clipNear);
  lua_pushnumber(L, clipFar);
  return 2;
}

static int l_lovrHeadsetSetClipDistance(lua_State* L) {
  float clipNear = luax_checkfloat(L, 1);
  float clipFar = luax_checkfloat(L, 2);
  lovrHeadsetDriver->setClipDistance(clipNear, clipFar);
  return 0;
}

static int l_lovrHeadsetGetBoundsWidth(lua_State* L) {
  float width, depth;
  lovrHeadsetDriver->getBoundsDimensions(&width, &depth);
  lua_pushnumber(L, width);
  return 1;
}

static int l_lovrHeadsetGetBoundsDepth(lua_State* L) {
  float width, depth;
  lovrHeadsetDriver->getBoundsDimensions(&width, &depth);
  lua_pushnumber(L, depth);
  return 1;
}

static int l_lovrHeadsetGetBoundsDimensions(lua_State* L) {
  float width, depth;
  lovrHeadsetDriver->getBoundsDimensions(&width, &depth);
  lua_pushnumber(L, width);
  lua_pushnumber(L, depth);
  return 2;
}

static int l_lovrHeadsetGetBoundsGeometry(lua_State* L) {
  uint32_t count;
  const float* points = lovrHeadsetDriver->getBoundsGeometry(&count);

  if (!points) {
    lua_pushnil(L);
    return 1;
  }

  if (lua_type(L, 1) == LUA_TTABLE) {
    lua_settop(L, 1);
  } else {
    lua_settop(L, 0);
    lua_createtable(L, count / 4, 0);
  }

  int j = 1;
  for (uint32_t i = 0; i < count; i += 4) {
    lua_pushnumber(L, points[i + 0]);
    lua_rawseti(L, 1, j++);
    lua_pushnumber(L, points[i + 1]);
    lua_rawseti(L, 1, j++);
    lua_pushnumber(L, points[i + 2]);
    lua_rawseti(L, 1, j++);
  }

  return 1;
}

static int l_lovrHeadsetIsTracked(lua_State* L) {
  Device device = luax_optdevice(L, 1);
  float position[4], orientation[4];
  FOREACH_TRACKING_DRIVER(driver) {
    if (driver->getPose(device, position, orientation)) {
      lua_pushboolean(L, true);
      return 1;
    }
  }
  lua_pushboolean(L, false);
  return 1;
}

static int l_lovrHeadsetGetPose(lua_State* L) {
  Device device = luax_optdevice(L, 1);
  float position[4], orientation[4];
  FOREACH_TRACKING_DRIVER(driver) {
    if (driver->getPose(device, position, orientation)) {
      float angle, ax, ay, az;
      quat_getAngleAxis(orientation, &angle, &ax, &ay, &az);
      lua_pushnumber(L, position[0]);
      lua_pushnumber(L, position[1]);
      lua_pushnumber(L, position[2]);
      lua_pushnumber(L, angle);
      lua_pushnumber(L, ax);
      lua_pushnumber(L, ay);
      lua_pushnumber(L, az);
      return 7;
    }
  }
  for (int i = 0; i < 7; i++) {
    lua_pushnumber(L, 0.);
  }
  return 7;
}

static int l_lovrHeadsetGetPosition(lua_State* L) {
  Device device = luax_optdevice(L, 1);
  float position[4], orientation[4];
  FOREACH_TRACKING_DRIVER(driver) {
    if (driver->getPose(device, position, orientation)) {
      lua_pushnumber(L, position[0]);
      lua_pushnumber(L, position[1]);
      lua_pushnumber(L, position[2]);
      return 3;
    }
  }
  for (int i = 0; i < 3; i++) {
    lua_pushnumber(L, 0.);
  }
  return 3;
}

static int l_lovrHeadsetGetOrientation(lua_State* L) {
  Device device = luax_optdevice(L, 1);
  float position[4], orientation[4];
  FOREACH_TRACKING_DRIVER(driver) {
    if (driver->getPose(device, position, orientation)) {
      float angle, ax, ay, az;
      quat_getAngleAxis(orientation, &angle, &ax, &ay, &az);
      lua_pushnumber(L, angle);
      lua_pushnumber(L, ax);
      lua_pushnumber(L, ay);
      lua_pushnumber(L, az);
      return 4;
    }
  }
  for (int i = 0; i < 4; i++) {
    lua_pushnumber(L, 0.);
  }
  return 4;
}

static int l_lovrHeadsetGetVelocity(lua_State* L) {
  Device device = luax_optdevice(L, 1);
  float velocity[4], angularVelocity[4];
  FOREACH_TRACKING_DRIVER(driver) {
    if (driver->getVelocity(device, velocity, angularVelocity)) {
      lua_pushnumber(L, velocity[0]);
      lua_pushnumber(L, velocity[1]);
      lua_pushnumber(L, velocity[2]);
      return 3;
    }
  }
  for (int i = 0; i < 3; i++) {
    lua_pushnumber(L, 0.);
  }
  return 3;
}

static int l_lovrHeadsetGetAngularVelocity(lua_State* L) {
  Device device = luax_optdevice(L, 1);
  float velocity[4], angularVelocity[4];
  FOREACH_TRACKING_DRIVER(driver) {
    if (driver->getVelocity(device, velocity, angularVelocity)) {
      lua_pushnumber(L, angularVelocity[0]);
      lua_pushnumber(L, angularVelocity[1]);
      lua_pushnumber(L, angularVelocity[2]);
      return 3;
    }
  }
  for (int i = 0; i < 3; i++) {
    lua_pushnumber(L, 0.);
  }
  return 3;
}

static int l_lovrHeadsetIsDown(lua_State* L) {
  Device device = luax_optdevice(L, 1);
  DeviceButton button = luax_checkenum(L, 2, DeviceButtons, NULL, "DeviceButton");
  bool down, changed;
  FOREACH_TRACKING_DRIVER(driver) {
    if (driver->isDown(device, button, &down, &changed)) {
      lua_pushboolean(L, down);
      return 1;
    }
  }
  lua_pushboolean(L, false);
  return 1;
}

static int l_lovrHeadsetWasPressed(lua_State* L) {
  Device device = luax_optdevice(L, 1);
  DeviceButton button = luax_checkenum(L, 2, DeviceButtons, NULL, "DeviceButton");
  bool down, changed;
  FOREACH_TRACKING_DRIVER(driver) {
    if (driver->isDown(device, button, &down, &changed)) {
      lua_pushboolean(L, down && changed);
      return 1;
    }
  }
  lua_pushboolean(L, false);
  return 1;
}

static int l_lovrHeadsetWasReleased(lua_State* L) {
  Device device = luax_optdevice(L, 1);
  DeviceButton button = luax_checkenum(L, 2, DeviceButtons, NULL, "DeviceButton");
  bool down, changed;
  FOREACH_TRACKING_DRIVER(driver) {
    if (driver->isDown(device, button, &down, &changed)) {
      lua_pushboolean(L, !down && changed);
      return 1;
    }
  }
  lua_pushboolean(L, false);
  return 1;
}

static int l_lovrHeadsetIsTouched(lua_State* L) {
  Device device = luax_optdevice(L, 1);
  DeviceButton button = luax_checkenum(L, 2, DeviceButtons, NULL, "DeviceButton");
  bool touched;
  FOREACH_TRACKING_DRIVER(driver) {
    if (driver->isTouched(device, button, &touched)) {
      lua_pushboolean(L, touched);
      return 1;
    }
  }
  lua_pushboolean(L, 1);
  return false;
}

static const int axisCounts[MAX_AXES] = {
  [AXIS_TRIGGER] = 1,
  [AXIS_THUMBSTICK] = 2,
  [AXIS_TOUCHPAD] = 2,
  [AXIS_GRIP] = 1,
  [AXIS_CURL] = 1,
  [AXIS_SPLAY] = 1,
  [AXIS_PINCH] = 1
};

static int l_lovrHeadsetGetAxis(lua_State* L) {
  Device device = luax_optdevice(L, 1);
  DeviceAxis axis = luax_checkenum(L, 2, DeviceAxes, NULL, "DeviceAxis");
  int count = axisCounts[axis];
  float value[4];
  FOREACH_TRACKING_DRIVER(driver) {
    if (driver->getAxis(device, axis, value)) {
      for (int i = 0; i < count; i++) {
        lua_pushnumber(L, value[i]);
      }
      return count;
    }
  }
  for (int i = 0; i < count; i++) {
    lua_pushnumber(L, 0.);
  }
  return count;
}

static int l_lovrHeadsetGetSkeleton(lua_State* L) {
  Device device = luax_optdevice(L, 1);
  float poses[MAX_HEADSET_BONES * 8];
  uint32_t poseCount = MAX_HEADSET_BONES;
  FOREACH_TRACKING_DRIVER(driver) {
    if (driver->getSkeleton(device, poses, &poseCount)) {
      if (!lua_istable(L, 2)) {
        lua_createtable(L, poseCount, 0);
      } else {
        lua_settop(L, 2);
      }

      for (uint32_t i = 0; i < poseCount; i++) {
        lua_createtable(L, 7, 0);

        float angle, ax, ay, az;
        float* pose = poses + i * 8;
        quat_getAngleAxis(pose + 4, &angle, &ax, &ay, &az);
        lua_pushnumber(L, pose[0]);
        lua_pushnumber(L, pose[1]);
        lua_pushnumber(L, pose[2]);
        lua_pushnumber(L, angle);
        lua_pushnumber(L, ax);
        lua_pushnumber(L, ay);
        lua_pushnumber(L, az);
        lua_rawseti(L, -8, 7);
        lua_rawseti(L, -7, 6);
        lua_rawseti(L, -6, 5);
        lua_rawseti(L, -5, 4);
        lua_rawseti(L, -4, 3);
        lua_rawseti(L, -3, 2);
        lua_rawseti(L, -2, 1);

        lua_rawseti(L, -2, i + 1);
      }

      return 1;
    }
  }
  lua_pushnil(L);
  return 1;
}

static int l_lovrHeadsetVibrate(lua_State* L) {
  Device device = luax_optdevice(L, 1);
  float strength = luax_optfloat(L, 2, 1.f);
  float duration = luax_optfloat(L, 3, .5f);
  float frequency = luax_optfloat(L, 4, 0.f);
  FOREACH_TRACKING_DRIVER(driver) {
    if (driver->vibrate(device, strength, duration, frequency)) {
      lua_pushboolean(L, true);
      return 1;
    }
  }
  lua_pushboolean(L, false);
  return 1;
}

static int l_lovrHeadsetNewModel(lua_State* L) {
  Device device = luax_optdevice(L, 1);

  ModelData* modelData = NULL;
  FOREACH_TRACKING_DRIVER(driver) {
    if ((modelData = driver->newModelData(device)) != NULL) {
      break;
    }
  }

  if (modelData) {
    Model* model = lovrModelCreate(modelData);
    luax_pushtype(L, Model, model);
    lovrRelease(ModelData, modelData);
    lovrRelease(Model, model);
    return 1;
  }

  return 0;
}

static int l_lovrHeadsetRenderTo(lua_State* L) {
  lua_settop(L, 1);
  luaL_checktype(L, 1, LUA_TFUNCTION);

#ifdef LOVR_HEADSET_HELPER_USES_REGISTRY
  if (headsetRenderData.ref != LUA_NOREF) {
    luaL_unref(L, LUA_REGISTRYINDEX, headsetRenderData.ref);
  }

  headsetRenderData.ref = luaL_ref(L, LUA_REGISTRYINDEX);
  lua_rawgeti(L, LUA_REGISTRYINDEX, LUA_RIDX_MAINTHREAD);
  headsetRenderData.L = lua_tothread(L, -1);
  lua_pop(L, 1);
#else
  headsetRenderData.L = L;
#endif
  lovrHeadsetDriver->renderTo(renderHelper, &headsetRenderData);
  return 0;
}

static int l_lovrHeadsetUpdate(lua_State* L) {
  float dt = luax_checkfloat(L, 1);

  if (lovrHeadsetDriver->update) {
    lovrHeadsetDriver->update(dt);
  }

  FOREACH_TRACKING_DRIVER(driver) {
    if (driver->update && driver != lovrHeadsetDriver) {
      driver->update(dt);
    }
  }

  return 0;
}

static int l_lovrHeadsetGetTime(lua_State* L) {
  lua_pushnumber(L, lovrHeadsetDriver->getDisplayTime());
  return 1;
}

static int l_lovrHeadsetGetMirrorTexture(lua_State* L) {
  Texture *texture = NULL;
  if (lovrHeadsetDriver->getMirrorTexture)
    texture = lovrHeadsetDriver->getMirrorTexture();
  luax_pushtype(L, Texture, texture);

  return 1;
}

static int l_lovrHeadsetGetHands(lua_State* L) {
  if (lua_istable(L, 1)) {
    lua_settop(L, 1);
  } else {
    lua_newtable(L);
  }

  int count = 0;
  float position[4], orientation[4];
  Device hands[] = { DEVICE_HAND_LEFT, DEVICE_HAND_RIGHT };
  for (size_t i = 0; i < sizeof(hands) / sizeof(hands[0]); i++) {
    FOREACH_TRACKING_DRIVER(driver) {
      if (driver->getPose(hands[i], position, orientation)) {
        luax_pushenum(L, Devices, hands[i]);
        lua_rawseti(L, -2, ++count);
      }
    }
  }
  lua_pushnil(L);
  lua_rawseti(L, -2, ++count);
  return 1;
}

static const luaL_Reg lovrHeadset[] = {
  { "getDriver", l_lovrHeadsetGetDriver },
  { "getName", l_lovrHeadsetGetName },
  { "getOriginType", l_lovrHeadsetGetOriginType },
  { "getDisplayWidth", l_lovrHeadsetGetDisplayWidth },
  { "getDisplayHeight", l_lovrHeadsetGetDisplayHeight },
  { "getDisplayDimensions", l_lovrHeadsetGetDisplayDimensions },
  { "getDisplayFrequency", l_lovrHeadsetGetDisplayFrequency },
  { "getDisplayMask", l_lovrHeadsetGetDisplayMask },
  { "getViewCount", l_lovrHeadsetGetViewCount },
  { "getViewPose", l_lovrHeadsetGetViewPose },
  { "getViewAngles", l_lovrHeadsetGetViewAngles },
  { "getClipDistance", l_lovrHeadsetGetClipDistance },
  { "setClipDistance", l_lovrHeadsetSetClipDistance },
  { "getBoundsWidth", l_lovrHeadsetGetBoundsWidth },
  { "getBoundsDepth", l_lovrHeadsetGetBoundsDepth },
  { "getBoundsDimensions", l_lovrHeadsetGetBoundsDimensions },
  { "getBoundsGeometry", l_lovrHeadsetGetBoundsGeometry },
  { "isTracked", l_lovrHeadsetIsTracked },
  { "getPose", l_lovrHeadsetGetPose },
  { "getPosition", l_lovrHeadsetGetPosition },
  { "getOrientation", l_lovrHeadsetGetOrientation },
  { "getVelocity", l_lovrHeadsetGetVelocity },
  { "getAngularVelocity", l_lovrHeadsetGetAngularVelocity },
  { "isDown", l_lovrHeadsetIsDown },
  { "wasPressed", l_lovrHeadsetWasPressed },
  { "wasReleased", l_lovrHeadsetWasReleased },
  { "isTouched", l_lovrHeadsetIsTouched },
  { "getAxis", l_lovrHeadsetGetAxis },
  { "vibrate", l_lovrHeadsetVibrate },
  { "newModel", l_lovrHeadsetNewModel },
  { "getSkeleton", l_lovrHeadsetGetSkeleton },
  { "renderTo", l_lovrHeadsetRenderTo },
  { "update", l_lovrHeadsetUpdate },
  { "getTime", l_lovrHeadsetGetTime },
  { "getMirrorTexture", l_lovrHeadsetGetMirrorTexture },
  { "getHands", l_lovrHeadsetGetHands },
  { NULL, NULL }
};

int luaopen_lovr_headset(lua_State* L) {
  lua_newtable(L);
  luaL_register(L, NULL, lovrHeadset);

  luax_pushconf(L);
  lua_getfield(L, -1, "headset");

  size_t driverCount = 0;
  HeadsetDriver drivers[8];
  float offset = 1.7f;
  int msaa = 4;

  if (lua_istable(L, -1)) {

    // Drivers
    lua_getfield(L, -1, "drivers");
    int n = luax_len(L, -1);
    for (int i = 0; i < n; i++) {
      lua_rawgeti(L, -1, i + 1);
      drivers[driverCount++] = luax_checkenum(L, -1, HeadsetDrivers, NULL, "HeadsetDriver");
      lovrAssert(driverCount < sizeof(drivers) / sizeof(drivers[0]), "Too many headset drivers specified in conf.lua");
      lua_pop(L, 1);
    }
    lua_pop(L, 1);

    // Offset
    lua_getfield(L, -1, "offset");
    offset = luax_optfloat(L, -1, 1.7f);
    lua_pop(L, 1);

    // MSAA
    lua_getfield(L, -1, "msaa");
    msaa = luaL_optinteger(L, -1, 4);
    lua_pop(L, 1);
  }

  if (lovrHeadsetInit(drivers, driverCount, offset, msaa)) {
    luax_atexit(L, lovrHeadsetDestroy);
  }

  lua_pop(L, 2);
  headsetRenderData.ref = LUA_NOREF;
  return 1;
}<|MERGE_RESOLUTION|>--- conflicted
+++ resolved
@@ -29,16 +29,6 @@
   { 0 }
 };
 
-<<<<<<< HEAD
-const char* Devices[] = {
-  [DEVICE_HEAD] = "head",
-  [DEVICE_HAND_LEFT] = "hand/left",
-  [DEVICE_HAND_RIGHT] = "hand/right",
-  [DEVICE_EYE_LEFT] = "eye/left",
-  [DEVICE_EYE_RIGHT] = "eye/right",
-  [DEVICE_GAMEPAD_1] = "gamepad/1",
-  NULL
-=======
 StringEntry Devices[] = {
   [DEVICE_HEAD] = ENTRY("head"),
   [DEVICE_HAND_LEFT] = ENTRY("hand/left"),
@@ -47,6 +37,10 @@
   [DEVICE_HAND_RIGHT_POINT] = ENTRY("hand/right/point"),
   [DEVICE_EYE_LEFT] = ENTRY("eye/left"),
   [DEVICE_EYE_RIGHT] = ENTRY("eye/right"),
+  [DEVICE_GAMEPAD_1] = "gamepad/1",
+  [DEVICE_GAMEPAD_1] = "gamepad/2",
+  [DEVICE_GAMEPAD_1] = "gamepad/3",
+  [DEVICE_GAMEPAD_1] = "gamepad/4",
   [DEVICE_HAND_LEFT_FINGER_THUMB] = ENTRY("hand/left/finger/thumb"),
   [DEVICE_HAND_LEFT_FINGER_INDEX] = ENTRY("hand/left/finger/index"),
   [DEVICE_HAND_LEFT_FINGER_MIDDLE] = ENTRY("hand/left/finger/middle"),
@@ -58,7 +52,6 @@
   [DEVICE_HAND_RIGHT_FINGER_RING] = ENTRY("hand/right/finger/ring"),
   [DEVICE_HAND_RIGHT_FINGER_PINKY] = ENTRY("hand/right/finger/pinky"),
   { 0 }
->>>>>>> 98d2cc6c
 };
 
 StringEntry DeviceButtons[] = {
