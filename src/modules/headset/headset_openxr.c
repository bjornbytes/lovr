#include "headset/headset.h"
#include "data/blob.h"
#include "data/image.h"
#include "data/modelData.h"
#include "event/event.h"
#include "graphics/graphics.h"
#include "core/maf.h"
#include "core/os.h"
#include "util.h"
#include <assert.h>
#include <stdlib.h>
#include <string.h>
#include <math.h>

#if defined(_WIN32)
#define XR_USE_PLATFORM_WIN32
#define WIN32_LEAN_AND_MEAN
#include <unknwn.h>
#include <windows.h>
#elif defined(__ANDROID__)
#define XR_USE_PLATFORM_ANDROID
void* os_get_java_vm(void);
void* os_get_jni_context(void);
#include <jni.h>
#endif

#ifdef LOVR_VK
#define XR_USE_GRAPHICS_API_VULKAN
uintptr_t gpu_vk_get_instance(void);
uintptr_t gpu_vk_get_physical_device(void);
uintptr_t gpu_vk_get_device(void);
uintptr_t gpu_vk_get_queue(uint32_t* queueFamilyIndex, uint32_t* queueIndex);
#include <vulkan/vulkan.h>
#endif

#define XR_NO_PROTOTYPES
#include <openxr/openxr.h>
#include <openxr/openxr_platform.h>

#define XR(f, s) xrthrow(f, s)
#define XR_INIT(f, s) if (!xrwarn(f, s)) return openxr_destroy(), false;
#define SESSION_ACTIVE(s) (s >= XR_SESSION_STATE_READY && s <= XR_SESSION_STATE_FOCUSED)
#define MAX_IMAGES 4
#define MAX_HAND_JOINTS 27

#define XR_FOREACH(X)\
  X(xrDestroyInstance)\
  X(xrPollEvent)\
  X(xrResultToString)\
  X(xrGetSystem)\
  X(xrGetSystemProperties)\
  X(xrCreateVulkanInstanceKHR)\
  X(xrGetVulkanGraphicsDevice2KHR)\
  X(xrCreateVulkanDeviceKHR)\
  X(xrCreateSession)\
  X(xrDestroySession)\
  X(xrCreateReferenceSpace)\
  X(xrGetReferenceSpaceBoundsRect)\
  X(xrCreateActionSpace)\
  X(xrLocateSpace)\
  X(xrDestroySpace)\
  X(xrEnumerateViewConfigurations)\
  X(xrEnumerateViewConfigurationViews)\
  X(xrEnumerateSwapchainFormats)\
  X(xrCreateSwapchain)\
  X(xrDestroySwapchain)\
  X(xrEnumerateSwapchainImages)\
  X(xrAcquireSwapchainImage)\
  X(xrWaitSwapchainImage)\
  X(xrReleaseSwapchainImage)\
  X(xrBeginSession)\
  X(xrEndSession)\
  X(xrWaitFrame)\
  X(xrBeginFrame)\
  X(xrEndFrame)\
  X(xrLocateViews)\
  X(xrStringToPath)\
  X(xrCreateActionSet)\
  X(xrDestroyActionSet)\
  X(xrCreateAction)\
  X(xrDestroyAction)\
  X(xrSuggestInteractionProfileBindings)\
  X(xrAttachSessionActionSets)\
  X(xrGetActionStateBoolean)\
  X(xrGetActionStateFloat)\
  X(xrGetActionStatePose)\
  X(xrSyncActions)\
  X(xrApplyHapticFeedback)\
  X(xrCreateHandTrackerEXT)\
  X(xrDestroyHandTrackerEXT)\
  X(xrLocateHandJointsEXT)\
  X(xrGetHandMeshFB)\
  X(xrGetControllerModelKeyMSFT)\
  X(xrLoadControllerModelMSFT)\
  X(xrGetControllerModelPropertiesMSFT)\
  X(xrGetControllerModelStateMSFT)\
  X(xrGetDisplayRefreshRateFB)\
  X(xrEnumerateDisplayRefreshRatesFB)\
  X(xrRequestDisplayRefreshRateFB)\
  X(xrQuerySystemTrackedKeyboardFB)\
  X(xrCreateKeyboardSpaceFB)\
  X(xrCreatePassthroughFB)\
  X(xrDestroyPassthroughFB)\
  X(xrPassthroughStartFB)\
  X(xrPassthroughPauseFB)\
  X(xrCreatePassthroughLayerFB)\
  X(xrDestroyPassthroughLayerFB)

#define XR_DECLARE(fn) static PFN_##fn fn;
#define XR_LOAD(fn) xrGetInstanceProcAddr(state.instance, #fn, (PFN_xrVoidFunction*) &fn);
XRAPI_ATTR XrResult XRAPI_CALL xrGetInstanceProcAddr(XrInstance instance, const char* name, PFN_xrVoidFunction* function);
XRAPI_ATTR XrResult XRAPI_CALL xrEnumerateInstanceExtensionProperties(const char* layerName, uint32_t propertyCapacityInput, uint32_t* propertyCountOutput, XrExtensionProperties* properties);
XRAPI_ATTR XrResult XRAPI_CALL xrCreateInstance(const XrInstanceCreateInfo* createInfo, XrInstance* instance);
XR_FOREACH(XR_DECLARE)

enum {
  ACTION_HAND_POSE,
  ACTION_POINTER_POSE,
  ACTION_TRACKER_POSE,
  ACTION_GAZE_POSE,
  ACTION_TRIGGER_DOWN,
  ACTION_TRIGGER_TOUCH,
  ACTION_TRIGGER_AXIS,
  ACTION_TRACKPAD_DOWN,
  ACTION_TRACKPAD_TOUCH,
  ACTION_TRACKPAD_X,
  ACTION_TRACKPAD_Y,
  ACTION_THUMBSTICK_DOWN,
  ACTION_THUMBSTICK_TOUCH,
  ACTION_THUMBSTICK_X,
  ACTION_THUMBSTICK_Y,
  ACTION_MENU_DOWN,
  ACTION_MENU_TOUCH,
  ACTION_GRIP_DOWN,
  ACTION_GRIP_TOUCH,
  ACTION_GRIP_AXIS,
  ACTION_A_DOWN,
  ACTION_A_TOUCH,
  ACTION_B_DOWN,
  ACTION_B_TOUCH,
  ACTION_X_DOWN,
  ACTION_X_TOUCH,
  ACTION_Y_DOWN,
  ACTION_Y_TOUCH,
  ACTION_THUMBREST_TOUCH,
  ACTION_VIBRATE,
  MAX_ACTIONS
};

enum { COLOR, DEPTH };

static struct {
  HeadsetConfig config;
  XrInstance instance;
  XrSystemId system;
  XrSession session;
  XrSessionState sessionState;
  XrSpace referenceSpace;
  XrReferenceSpaceType referenceSpaceType;
  XrEnvironmentBlendMode blendMode;
  XrSpace spaces[MAX_DEVICES];
  XrSwapchain swapchain[2];
  XrCompositionLayerProjection layers[1];
  XrCompositionLayerProjectionView layerViews[2];
  XrCompositionLayerDepthInfoKHR depthInfo[2];
  XrCompositionLayerPassthroughFB passthroughLayer;
  XrFrameState frameState;
  TextureFormat depthFormat;
  Texture* textures[2][MAX_IMAGES];
  Pass* pass;
  double lastDisplayTime;
  uint32_t textureIndex[2];
  uint32_t textureCount[2];
  uint32_t width;
  uint32_t height;
  float clipNear;
  float clipFar;
  bool waited;
  bool began;
  XrActionSet actionSet;
  XrAction actions[MAX_ACTIONS];
  XrPath actionFilters[MAX_DEVICES];
  XrHandTrackerEXT handTrackers[2];
  XrControllerModelKeyMSFT controllerModelKeys[2];
  XrPassthroughFB passthrough;
  XrPassthroughLayerFB passthroughLayerHandle;
  bool passthroughActive;
  struct {
    bool controllerModel;
    bool depth;
    bool gaze;
    bool handTracking;
    bool handTrackingAim;
    bool handTrackingElbow;
    bool handTrackingMesh;
    bool headless;
    bool keyboardTracking;
    bool overlay;
    bool passthrough;
    bool refreshRate;
    bool viveTrackers;
  } features;
} state;

static bool xrwarn(XrResult result, const char* message) {
  if (XR_SUCCEEDED(result)) return true;
  char errorCode[XR_MAX_RESULT_STRING_SIZE];
  if (state.instance && XR_SUCCEEDED(xrResultToString(state.instance, result, errorCode))) {
    lovrLog(LOG_WARN, "XR", "OpenXR failed to start: %s (%s)", message, errorCode);
  } else {
    lovrLog(LOG_WARN, "XR", "OpenXR failed to start: %s (%d)", message, result);
  }
  return false;
}

static bool xrthrow(XrResult result, const char* message) {
  if (XR_SUCCEEDED(result)) return true;
  char errorCode[XR_MAX_RESULT_STRING_SIZE];
  if (state.instance && XR_SUCCEEDED(xrResultToString(state.instance, result, errorCode))) {
    lovrThrow("OpenXR Error: %s (%s)", message, errorCode);
  } else {
    lovrThrow("OpenXR Error: %s (%d)", message, result);
  }
  return false;
}

static bool hasExtension(XrExtensionProperties* extensions, uint32_t count, const char* extension) {
  for (uint32_t i = 0; i < count; i++) {
    if (!strcmp(extensions[i].extensionName, extension)) {
      return true;
    }
  }
  return false;
}

static XrAction getPoseActionForDevice(Device device) {
  switch (device) {
    case DEVICE_HEAD:
      return XR_NULL_HANDLE; // Uses reference space
    case DEVICE_HAND_LEFT:
    case DEVICE_HAND_RIGHT:
      return state.actions[ACTION_HAND_POSE];
    case DEVICE_HAND_LEFT_POINT:
    case DEVICE_HAND_RIGHT_POINT:
      return state.actions[ACTION_POINTER_POSE];
    case DEVICE_ELBOW_LEFT:
    case DEVICE_ELBOW_RIGHT:
    case DEVICE_SHOULDER_LEFT:
    case DEVICE_SHOULDER_RIGHT:
    case DEVICE_CHEST:
    case DEVICE_WAIST:
    case DEVICE_KNEE_LEFT:
    case DEVICE_KNEE_RIGHT:
    case DEVICE_FOOT_LEFT:
    case DEVICE_FOOT_RIGHT:
    case DEVICE_CAMERA:
    case DEVICE_KEYBOARD:
      return state.features.viveTrackers ? state.actions[ACTION_TRACKER_POSE] : XR_NULL_HANDLE;
    case DEVICE_EYE_GAZE:
      return state.actions[ACTION_GAZE_POSE];
    default:
      return XR_NULL_HANDLE;
  }
}

// Hand trackers are created lazily because on some implementations xrCreateHandTrackerEXT will
// return XR_ERROR_FEATURE_UNSUPPORTED if called too early.
static XrHandTrackerEXT getHandTracker(Device device) {
  if (!state.features.handTracking || (device != DEVICE_HAND_LEFT && device != DEVICE_HAND_RIGHT)) {
    return XR_NULL_HANDLE;
  }

  XrHandTrackerEXT* tracker = &state.handTrackers[device == DEVICE_HAND_RIGHT];

  if (!*tracker) {
    XrHandTrackerCreateInfoEXT info = {
      .type = XR_TYPE_HAND_TRACKER_CREATE_INFO_EXT,
      .handJointSet = state.features.handTrackingElbow ?
        XR_HAND_JOINT_SET_HAND_WITH_FOREARM_ULTRALEAP :
        XR_HAND_JOINT_SET_DEFAULT_EXT,
      .hand = device == DEVICE_HAND_RIGHT ? XR_HAND_RIGHT_EXT : XR_HAND_LEFT_EXT
    };

    if (XR_FAILED(xrCreateHandTrackerEXT(state.session, &info, tracker))) {
      return XR_NULL_HANDLE;
    }
  }

  return *tracker;
}

// Controller model keys are created lazily because the runtime is allowed to
// return XR_NULL_CONTROLLER_MODEL_KEY_MSFT until it is ready.
static XrControllerModelKeyMSFT getControllerModelKey(Device device) {
  if (!state.features.controllerModel || (device != DEVICE_HAND_LEFT && device != DEVICE_HAND_RIGHT)) {
    return XR_NULL_CONTROLLER_MODEL_KEY_MSFT;
  }

  XrControllerModelKeyMSFT* modelKey = &state.controllerModelKeys[device == DEVICE_HAND_RIGHT];

  if (!*modelKey) {
    XrControllerModelKeyStateMSFT modelKeyState = {
      .type = XR_TYPE_CONTROLLER_MODEL_KEY_STATE_MSFT,
    };

    if (XR_FAILED(xrGetControllerModelKeyMSFT(state.session, state.actionFilters[device], &modelKeyState))) {
      return XR_NULL_CONTROLLER_MODEL_KEY_MSFT;
    }

    *modelKey = modelKeyState.modelKey;
  }

  return *modelKey;
}

static void openxr_getVulkanPhysicalDevice(void* instance, uintptr_t physicalDevice) {
  XrVulkanGraphicsDeviceGetInfoKHR info = {
    .type = XR_TYPE_VULKAN_GRAPHICS_DEVICE_GET_INFO_KHR,
    .systemId = state.system,
    .vulkanInstance = (VkInstance) instance
  };

  XR(xrGetVulkanGraphicsDevice2KHR(state.instance, &info, (VkPhysicalDevice*) physicalDevice), "Failed to get Vulkan graphics device");
}

static uint32_t openxr_createVulkanInstance(void* instanceCreateInfo, void* allocator, uintptr_t instance, void* getInstanceProcAddr) {
  XrVulkanInstanceCreateInfoKHR info = {
    .type = XR_TYPE_VULKAN_INSTANCE_CREATE_INFO_KHR,
    .systemId = state.system,
    .pfnGetInstanceProcAddr = (PFN_vkGetInstanceProcAddr) getInstanceProcAddr,
    .vulkanCreateInfo = instanceCreateInfo,
    .vulkanAllocator = allocator
  };

  VkResult result;
  XR(xrCreateVulkanInstanceKHR(state.instance, &info, (VkInstance*) instance, &result), "Failed to create Vulkan instance");
  return result;
}

static uint32_t openxr_createVulkanDevice(void* instance, void* deviceCreateInfo, void* allocator, uintptr_t device, void* getInstanceProcAddr) {
  XrVulkanDeviceCreateInfoKHR info = {
    .type = XR_TYPE_VULKAN_DEVICE_CREATE_INFO_KHR,
    .systemId = state.system,
    .pfnGetInstanceProcAddr = (PFN_vkGetInstanceProcAddr) getInstanceProcAddr,
    .vulkanPhysicalDevice = (VkPhysicalDevice) gpu_vk_get_physical_device(),
    .vulkanCreateInfo = deviceCreateInfo,
    .vulkanAllocator = allocator
  };

  VkResult result;
  XR(xrCreateVulkanDeviceKHR(state.instance, &info, (VkDevice*) device, &result), "Failed to create Vulkan device");
  return result;
}

static void openxr_destroy();

static bool openxr_init(HeadsetConfig* config) {
  state.config = *config;

#ifdef __ANDROID__
  static PFN_xrInitializeLoaderKHR xrInitializeLoaderKHR;
  XR_LOAD(xrInitializeLoaderKHR);
  if (!xrInitializeLoaderKHR) {
    return false;
  }

  XrLoaderInitInfoAndroidKHR loaderInfo = {
    .type = XR_TYPE_LOADER_INIT_INFO_ANDROID_KHR,
    .applicationVM = os_get_java_vm(),
    .applicationContext = os_get_jni_context()
  };

  if (XR_FAILED(xrInitializeLoaderKHR((XrLoaderInitInfoBaseHeaderKHR*) &loaderInfo))) {
    return false;
  }
#endif

  { // Instance
    uint32_t extensionCount;
    XR_INIT(xrEnumerateInstanceExtensionProperties(NULL, 0, &extensionCount, NULL), "Failed to get extensions");
    XrExtensionProperties* extensionProperties = calloc(extensionCount, sizeof(*extensionProperties));
    lovrAssert(extensionProperties, "Out of memory");
    for (uint32_t i = 0; i < extensionCount; i++) extensionProperties[i].type = XR_TYPE_EXTENSION_PROPERTIES;
    xrEnumerateInstanceExtensionProperties(NULL, extensionCount, &extensionCount, extensionProperties);

    // Extensions with feature == NULL must be present.  The enable flag can be used to
    // conditionally enable extensions based on config, platform, etc.
    struct { const char* name; bool* feature; bool enable; } extensions[] = {
#ifdef LOVR_VK
      { "XR_KHR_vulkan_enable2", NULL, true },
#endif

#ifdef __ANDROID__
      { "XR_KHR_android_create_instance", NULL, true },
#endif
      { "XR_KHR_composition_layer_depth", &state.features.depth, config->submitDepth },
      { "XR_EXT_eye_gaze_interaction", &state.features.gaze, true },
      { "XR_EXT_hand_tracking", &state.features.handTracking, true },
      { "XR_FB_display_refresh_rate", &state.features.refreshRate, true },
      { "XR_FB_hand_tracking_aim", &state.features.handTrackingAim, true },
      { "XR_FB_hand_tracking_mesh", &state.features.handTrackingMesh, true },
      { "XR_FB_keyboard_tracking", &state.features.keyboardTracking, true },
      { "XR_FB_passthrough", &state.features.passthrough, true },
#ifndef __ANDROID__
      { "XR_MND_headless", &state.features.headless, true },
#endif
      { "XR_MSFT_controller_model", &state.features.controllerModel, true },
      { "XR_ULTRALEAP_hand_tracking_forearm", &state.features.handTrackingElbow, true },
      { "XR_EXTX_overlay", &state.features.overlay, config->overlay },
      { "XR_HTCX_vive_tracker_interaction", &state.features.viveTrackers, true }
    };

    uint32_t enabledExtensionCount = 0;
    const char* enabledExtensionNames[COUNTOF(extensions)];
    for (uint32_t i = 0; i < COUNTOF(extensions); i++) {
      if (!extensions[i].enable) continue;
      if (!extensions[i].feature || hasExtension(extensionProperties, extensionCount, extensions[i].name)) {
        enabledExtensionNames[enabledExtensionCount++] = extensions[i].name;
        if (extensions[i].feature) *extensions[i].feature = true;
      }
    }

    free(extensionProperties);

#ifdef __ANDROID__
    XrInstanceCreateInfoAndroidKHR androidInfo = {
      .type = XR_TYPE_INSTANCE_CREATE_INFO_ANDROID_KHR,
      .applicationVM = os_get_java_vm(),
      .applicationActivity = os_get_jni_context(),
      .next = NULL
    };
#endif

    XrInstanceCreateInfo info = {
      .type = XR_TYPE_INSTANCE_CREATE_INFO,
#ifdef __ANDROID__
      .next = &androidInfo,
#endif
      .applicationInfo.engineName = "LÖVR",
      .applicationInfo.engineVersion = (LOVR_VERSION_MAJOR << 24) + (LOVR_VERSION_MINOR << 16) + LOVR_VERSION_PATCH,
      .applicationInfo.applicationName = "LÖVR",
      .applicationInfo.applicationVersion = 0,
      .applicationInfo.apiVersion = XR_CURRENT_API_VERSION,
      .enabledExtensionCount = enabledExtensionCount,
      .enabledExtensionNames = enabledExtensionNames
    };

    XR_INIT(xrCreateInstance(&info, &state.instance), "Failed to create instance");
    XR_FOREACH(XR_LOAD)
  }

  { // System
    XrSystemGetInfo info = {
      .type = XR_TYPE_SYSTEM_GET_INFO,
      .formFactor = XR_FORM_FACTOR_HEAD_MOUNTED_DISPLAY
    };

    XR_INIT(xrGetSystem(state.instance, &info, &state.system), "Failed to query system");

    XrSystemEyeGazeInteractionPropertiesEXT eyeGazeProperties = { .type = XR_TYPE_SYSTEM_EYE_GAZE_INTERACTION_PROPERTIES_EXT };
    XrSystemHandTrackingPropertiesEXT handTrackingProperties = { .type = XR_TYPE_SYSTEM_HAND_TRACKING_PROPERTIES_EXT };
    XrSystemKeyboardTrackingPropertiesFB keyboardTrackingProperties = { .type = XR_TYPE_SYSTEM_KEYBOARD_TRACKING_PROPERTIES_FB };
    XrSystemPassthroughProperties2FB passthroughProperties = { .type = XR_TYPE_SYSTEM_PASSTHROUGH_PROPERTIES2_FB };
    XrSystemProperties properties = { .type = XR_TYPE_SYSTEM_PROPERTIES };

    if (state.features.gaze) {
      eyeGazeProperties.next = properties.next;
      properties.next = &eyeGazeProperties;
    }

    if (state.features.handTracking) {
      handTrackingProperties.next = properties.next;
      properties.next = &handTrackingProperties;
    }

    if (state.features.keyboardTracking) {
      keyboardTrackingProperties.next = properties.next;
      properties.next = &keyboardTrackingProperties;
    }

    if (state.features.passthrough) {
      passthroughProperties.next = properties.next;
      properties.next = &passthroughProperties;
    }

    XR_INIT(xrGetSystemProperties(state.instance, state.system, &properties), "Failed to query system properties");
    state.features.gaze = eyeGazeProperties.supportsEyeGazeInteraction;
    state.features.handTracking = handTrackingProperties.supportsHandTracking;
    state.features.keyboardTracking = keyboardTrackingProperties.supportsKeyboardTracking;
    state.features.passthrough = passthroughProperties.capabilities & XR_PASSTHROUGH_CAPABILITY_BIT_FB;

    uint32_t viewConfigurationCount;
    XrViewConfigurationType viewConfigurations[2];
    XR_INIT(xrEnumerateViewConfigurations(state.instance, state.system, 2, &viewConfigurationCount, viewConfigurations), "Failed to query view configurations");

    uint32_t viewCount;
    XrViewConfigurationView views[2] = { [0].type = XR_TYPE_VIEW_CONFIGURATION_VIEW, [1].type = XR_TYPE_VIEW_CONFIGURATION_VIEW };
    XR_INIT(xrEnumerateViewConfigurationViews(state.instance, state.system, XR_VIEW_CONFIGURATION_TYPE_PRIMARY_STEREO, 0, &viewCount, NULL), "Failed to query view configurations");
    XR_INIT(xrEnumerateViewConfigurationViews(state.instance, state.system, XR_VIEW_CONFIGURATION_TYPE_PRIMARY_STEREO, 2, &viewCount, views), "Failed to query view configurations");

    if ( // Only 2 views are supported, and since they're rendered together they must be identical
      viewCount != 2 ||
      views[0].recommendedSwapchainSampleCount != views[1].recommendedSwapchainSampleCount ||
      views[0].recommendedImageRectWidth != views[1].recommendedImageRectWidth ||
      views[0].recommendedImageRectHeight != views[1].recommendedImageRectHeight
    ) {
      openxr_destroy();
      return false;
    }

    state.width = MIN(views[0].recommendedImageRectWidth * config->supersample, views[0].maxImageRectWidth);
    state.height = MIN(views[0].recommendedImageRectHeight * config->supersample, views[0].maxImageRectHeight);

    // Blend mode
    uint32_t blendModeCount;
    XrEnvironmentBlendMode blendModes[8];
    XR_INIT(xrEnumerateEnvironmentBlendModes(state.instance, state.system, XR_VIEW_CONFIGURATION_TYPE_PRIMARY_STEREO, COUNTOF(blendModes), &blendModeCount, blendModes), "Failed to query blend modes");
    state.blendMode = blendModes[0];
  }

  { // Actions
    XrActionSetCreateInfo info = {
      .type = XR_TYPE_ACTION_SET_CREATE_INFO,
      .localizedActionSetName = "Default",
      .actionSetName = "default"
    };

    XR_INIT(xrCreateActionSet(state.instance, &info, &state.actionSet), "Failed to create action set");

    // Subaction paths, for filtering actions by device
    XR_INIT(xrStringToPath(state.instance, "/user/hand/left", &state.actionFilters[DEVICE_HAND_LEFT]), "Failed to create path");
    XR_INIT(xrStringToPath(state.instance, "/user/hand/right", &state.actionFilters[DEVICE_HAND_RIGHT]), "Failed to create path");

    state.actionFilters[DEVICE_HAND_LEFT_POINT] = state.actionFilters[DEVICE_HAND_LEFT];
    state.actionFilters[DEVICE_HAND_RIGHT_POINT] = state.actionFilters[DEVICE_HAND_RIGHT];

    if (state.features.viveTrackers) {
      XR_INIT(xrStringToPath(state.instance, "/user/vive_tracker_htcx/role/left_elbow", &state.actionFilters[DEVICE_ELBOW_LEFT]), "Failed to create path");
      XR_INIT(xrStringToPath(state.instance, "/user/vive_tracker_htcx/role/right_elbow", &state.actionFilters[DEVICE_ELBOW_RIGHT]), "Failed to create path");
      XR_INIT(xrStringToPath(state.instance, "/user/vive_tracker_htcx/role/left_shoulder", &state.actionFilters[DEVICE_SHOULDER_LEFT]), "Failed to create path");
      XR_INIT(xrStringToPath(state.instance, "/user/vive_tracker_htcx/role/right_shoulder", &state.actionFilters[DEVICE_SHOULDER_RIGHT]), "Failed to create path");
      XR_INIT(xrStringToPath(state.instance, "/user/vive_tracker_htcx/role/chest", &state.actionFilters[DEVICE_CHEST]), "Failed to create path");
      XR_INIT(xrStringToPath(state.instance, "/user/vive_tracker_htcx/role/waist", &state.actionFilters[DEVICE_WAIST]), "Failed to create path");
      XR_INIT(xrStringToPath(state.instance, "/user/vive_tracker_htcx/role/left_knee", &state.actionFilters[DEVICE_KNEE_LEFT]), "Failed to create path");
      XR_INIT(xrStringToPath(state.instance, "/user/vive_tracker_htcx/role/right_knee", &state.actionFilters[DEVICE_KNEE_RIGHT]), "Failed to create path");
      XR_INIT(xrStringToPath(state.instance, "/user/vive_tracker_htcx/role/left_foot", &state.actionFilters[DEVICE_FOOT_LEFT]), "Failed to create path");
      XR_INIT(xrStringToPath(state.instance, "/user/vive_tracker_htcx/role/right_foot", &state.actionFilters[DEVICE_FOOT_RIGHT]), "Failed to create path");
      XR_INIT(xrStringToPath(state.instance, "/user/vive_tracker_htcx/role/camera", &state.actionFilters[DEVICE_CAMERA]), "Failed to create path");
      XR_INIT(xrStringToPath(state.instance, "/user/vive_tracker_htcx/role/keyboard", &state.actionFilters[DEVICE_KEYBOARD]), "Failed to create path");
    }

    XrPath hands[] = {
      state.actionFilters[DEVICE_HAND_LEFT],
      state.actionFilters[DEVICE_HAND_RIGHT]
    };

    XrPath trackers[] = {
      state.actionFilters[DEVICE_ELBOW_LEFT],
      state.actionFilters[DEVICE_ELBOW_RIGHT],
      state.actionFilters[DEVICE_SHOULDER_LEFT],
      state.actionFilters[DEVICE_SHOULDER_RIGHT],
      state.actionFilters[DEVICE_CHEST],
      state.actionFilters[DEVICE_WAIST],
      state.actionFilters[DEVICE_KNEE_LEFT],
      state.actionFilters[DEVICE_KNEE_RIGHT],
      state.actionFilters[DEVICE_FOOT_LEFT],
      state.actionFilters[DEVICE_FOOT_RIGHT],
      state.actionFilters[DEVICE_CAMERA],
      state.actionFilters[DEVICE_KEYBOARD]
    };

    XrActionCreateInfo actionInfo[] = {
      { 0, NULL, "hand_pose",        XR_ACTION_TYPE_POSE_INPUT,       2, hands, "Hand Pose" },
      { 0, NULL, "pointer_pose",     XR_ACTION_TYPE_POSE_INPUT,       2, hands, "Pointer Pose" },
      { 0, NULL, "tracker_pose",     XR_ACTION_TYPE_POSE_INPUT,       12, trackers, "Tracker Pose" },
      { 0, NULL, "gaze_pose",        XR_ACTION_TYPE_POSE_INPUT,       0, NULL, "Gaze Pose" },
      { 0, NULL, "trigger_down",     XR_ACTION_TYPE_BOOLEAN_INPUT,    2, hands, "Trigger Down" },
      { 0, NULL, "trigger_touch",    XR_ACTION_TYPE_BOOLEAN_INPUT,    2, hands, "Trigger Touch" },
      { 0, NULL, "trigger_axis" ,    XR_ACTION_TYPE_FLOAT_INPUT,      2, hands, "Trigger Axis" },
      { 0, NULL, "trackpad_down" ,   XR_ACTION_TYPE_BOOLEAN_INPUT,    2, hands, "Trackpad Down" },
      { 0, NULL, "trackpad_touch",   XR_ACTION_TYPE_BOOLEAN_INPUT,    2, hands, "Trackpad Touch" },
      { 0, NULL, "trackpad_x",       XR_ACTION_TYPE_FLOAT_INPUT,      2, hands, "Trackpad X" },
      { 0, NULL, "trackpad_y",       XR_ACTION_TYPE_FLOAT_INPUT,      2, hands, "Trackpad Y" },
      { 0, NULL, "thumbstick_down",  XR_ACTION_TYPE_BOOLEAN_INPUT,    2, hands, "Thumbstick Down" },
      { 0, NULL, "thumbstick_touch", XR_ACTION_TYPE_BOOLEAN_INPUT,    2, hands, "Thumbstick Touch" },
      { 0, NULL, "thumbstick_x",     XR_ACTION_TYPE_FLOAT_INPUT,      2, hands, "Thumbstick X" },
      { 0, NULL, "thumbstick_y",     XR_ACTION_TYPE_FLOAT_INPUT,      2, hands, "Thumbstick Y" },
      { 0, NULL, "menu_down",        XR_ACTION_TYPE_BOOLEAN_INPUT,    2, hands, "Menu Down" },
      { 0, NULL, "menu_touch",       XR_ACTION_TYPE_BOOLEAN_INPUT,    2, hands, "Menu Touch" },
      { 0, NULL, "grip_down",        XR_ACTION_TYPE_BOOLEAN_INPUT,    2, hands, "Grip Down" },
      { 0, NULL, "grip_touch",       XR_ACTION_TYPE_BOOLEAN_INPUT,    2, hands, "Grip Touch" },
      { 0, NULL, "grip_axis",        XR_ACTION_TYPE_FLOAT_INPUT,      2, hands, "Grip Axis" },
      { 0, NULL, "a_down",           XR_ACTION_TYPE_BOOLEAN_INPUT,    2, hands, "A Down" },
      { 0, NULL, "a_touch",          XR_ACTION_TYPE_BOOLEAN_INPUT,    2, hands, "A Touch" },
      { 0, NULL, "b_down",           XR_ACTION_TYPE_BOOLEAN_INPUT,    2, hands, "B Down" },
      { 0, NULL, "b_touch",          XR_ACTION_TYPE_BOOLEAN_INPUT,    2, hands, "B Touch" },
      { 0, NULL, "x_down",           XR_ACTION_TYPE_BOOLEAN_INPUT,    2, hands, "X Down" },
      { 0, NULL, "x_touch",          XR_ACTION_TYPE_BOOLEAN_INPUT,    2, hands, "X Touch" },
      { 0, NULL, "y_down",           XR_ACTION_TYPE_BOOLEAN_INPUT,    2, hands, "Y Down" },
      { 0, NULL, "y_touch",          XR_ACTION_TYPE_BOOLEAN_INPUT,    2, hands, "Y Touch" },
      { 0, NULL, "thumbrest_touch",  XR_ACTION_TYPE_BOOLEAN_INPUT,    2, hands, "Thumbrest Touch" },
      { 0, NULL, "vibrate",          XR_ACTION_TYPE_VIBRATION_OUTPUT, 2, hands, "Vibrate" }
    };

    static_assert(COUNTOF(actionInfo) == MAX_ACTIONS, "Unbalanced action table!");

    if (!state.features.viveTrackers) {
      actionInfo[ACTION_TRACKER_POSE].countSubactionPaths = 0;
    }

    if (!state.features.gaze) {
      actionInfo[ACTION_GAZE_POSE].countSubactionPaths = 0;
    }

    for (uint32_t i = 0; i < MAX_ACTIONS; i++) {
      actionInfo[i].type = XR_TYPE_ACTION_CREATE_INFO;
      XR_INIT(xrCreateAction(state.actionSet, &actionInfo[i], &state.actions[i]), "Failed to create action");
    }

    enum {
      PROFILE_SIMPLE,
      PROFILE_VIVE,
      PROFILE_TOUCH,
      PROFILE_GO,
      PROFILE_INDEX,
      PROFILE_WMR,
      PROFILE_TRACKER,
      PROFILE_GAZE,
      PROFILE_PICO,
      MAX_PROFILES
    };

    const char* interactionProfilePaths[] = {
      [PROFILE_SIMPLE] = "/interaction_profiles/khr/simple_controller",
      [PROFILE_VIVE] = "/interaction_profiles/htc/vive_controller",
      [PROFILE_TOUCH] = "/interaction_profiles/oculus/touch_controller",
      [PROFILE_GO] = "/interaction_profiles/oculus/go_controller",
      [PROFILE_INDEX] = "/interaction_profiles/valve/index_controller",
      [PROFILE_WMR] = "/interaction_profiles/microsoft/motion_controller",
      [PROFILE_TRACKER] = "/interaction_profiles/htc/vive_tracker_htcx",
      [PROFILE_GAZE] = "/interaction_profiles/ext/eye_gaze_interaction",
      [PROFILE_PICO] = "/interaction_profiles/pico/neo3_controller"
    };

    typedef struct {
      int action;
      const char* path;
    } Binding;

    Binding* bindings[] = {
      [PROFILE_SIMPLE] = (Binding[]) {
        { ACTION_HAND_POSE, "/user/hand/left/input/grip/pose" },
        { ACTION_HAND_POSE, "/user/hand/right/input/grip/pose" },
        { ACTION_POINTER_POSE, "/user/hand/left/input/aim/pose" },
        { ACTION_POINTER_POSE, "/user/hand/right/input/aim/pose" },
        { ACTION_TRIGGER_DOWN, "/user/hand/left/input/select/click" },
        { ACTION_TRIGGER_DOWN, "/user/hand/right/input/select/click" },
        { ACTION_MENU_DOWN, "/user/hand/left/input/menu/click" },
        { ACTION_MENU_DOWN, "/user/hand/right/input/menu/click" },
        { ACTION_VIBRATE, "/user/hand/left/output/haptic" },
        { ACTION_VIBRATE, "/user/hand/right/output/haptic" },
        { 0, NULL }
      },
      [PROFILE_VIVE] = (Binding[]) {
        { ACTION_HAND_POSE, "/user/hand/left/input/grip/pose" },
        { ACTION_HAND_POSE, "/user/hand/right/input/grip/pose" },
        { ACTION_POINTER_POSE, "/user/hand/left/input/aim/pose" },
        { ACTION_POINTER_POSE, "/user/hand/right/input/aim/pose" },
        { ACTION_TRIGGER_DOWN, "/user/hand/left/input/trigger/click" },
        { ACTION_TRIGGER_DOWN, "/user/hand/right/input/trigger/click" },
        { ACTION_TRIGGER_AXIS, "/user/hand/left/input/trigger/value" },
        { ACTION_TRIGGER_AXIS, "/user/hand/right/input/trigger/value" },
        { ACTION_TRACKPAD_DOWN, "/user/hand/left/input/trackpad/click" },
        { ACTION_TRACKPAD_DOWN, "/user/hand/right/input/trackpad/click" },
        { ACTION_TRACKPAD_TOUCH, "/user/hand/left/input/trackpad/touch" },
        { ACTION_TRACKPAD_TOUCH, "/user/hand/right/input/trackpad/touch" },
        { ACTION_TRACKPAD_X, "/user/hand/left/input/trackpad/x" },
        { ACTION_TRACKPAD_X, "/user/hand/right/input/trackpad/x" },
        { ACTION_TRACKPAD_Y, "/user/hand/left/input/trackpad/y" },
        { ACTION_TRACKPAD_Y, "/user/hand/right/input/trackpad/y" },
        { ACTION_MENU_DOWN, "/user/hand/left/input/menu/click" },
        { ACTION_MENU_DOWN, "/user/hand/right/input/menu/click" },
        { ACTION_GRIP_DOWN, "/user/hand/left/input/squeeze/click" },
        { ACTION_GRIP_DOWN, "/user/hand/right/input/squeeze/click" },
        { ACTION_VIBRATE, "/user/hand/left/output/haptic" },
        { ACTION_VIBRATE, "/user/hand/right/output/haptic" },
        { 0, NULL }
      },
      [PROFILE_TOUCH] = (Binding[]) {
        { ACTION_HAND_POSE, "/user/hand/left/input/grip/pose" },
        { ACTION_HAND_POSE, "/user/hand/right/input/grip/pose" },
        { ACTION_POINTER_POSE, "/user/hand/left/input/aim/pose" },
        { ACTION_POINTER_POSE, "/user/hand/right/input/aim/pose" },
        { ACTION_TRIGGER_DOWN, "/user/hand/left/input/trigger/value" },
        { ACTION_TRIGGER_DOWN, "/user/hand/right/input/trigger/value" },
        { ACTION_TRIGGER_TOUCH, "/user/hand/left/input/trigger/touch" },
        { ACTION_TRIGGER_TOUCH, "/user/hand/right/input/trigger/touch" },
        { ACTION_TRIGGER_AXIS, "/user/hand/left/input/trigger/value" },
        { ACTION_TRIGGER_AXIS, "/user/hand/right/input/trigger/value" },
        { ACTION_THUMBSTICK_DOWN, "/user/hand/left/input/thumbstick/click" },
        { ACTION_THUMBSTICK_DOWN, "/user/hand/right/input/thumbstick/click" },
        { ACTION_THUMBSTICK_TOUCH, "/user/hand/left/input/thumbstick/touch" },
        { ACTION_THUMBSTICK_TOUCH, "/user/hand/right/input/thumbstick/touch" },
        { ACTION_THUMBSTICK_X, "/user/hand/left/input/thumbstick/x" },
        { ACTION_THUMBSTICK_X, "/user/hand/right/input/thumbstick/x" },
        { ACTION_THUMBSTICK_Y, "/user/hand/left/input/thumbstick/y" },
        { ACTION_THUMBSTICK_Y, "/user/hand/right/input/thumbstick/y" },
        { ACTION_MENU_DOWN, "/user/hand/left/input/menu/click" },
        { ACTION_MENU_DOWN, "/user/hand/right/input/system/click" },
        { ACTION_GRIP_DOWN, "/user/hand/left/input/squeeze/value" },
        { ACTION_GRIP_DOWN, "/user/hand/right/input/squeeze/value" },
        { ACTION_GRIP_AXIS, "/user/hand/left/input/squeeze/value" },
        { ACTION_GRIP_AXIS, "/user/hand/right/input/squeeze/value" },
        { ACTION_A_DOWN, "/user/hand/right/input/a/click" },
        { ACTION_A_TOUCH, "/user/hand/right/input/a/touch" },
        { ACTION_B_DOWN, "/user/hand/right/input/b/click" },
        { ACTION_B_TOUCH, "/user/hand/right/input/b/touch" },
        { ACTION_X_DOWN, "/user/hand/left/input/x/click" },
        { ACTION_X_TOUCH, "/user/hand/left/input/x/touch" },
        { ACTION_Y_DOWN, "/user/hand/left/input/y/click" },
        { ACTION_Y_TOUCH, "/user/hand/left/input/y/touch" },
        { ACTION_THUMBREST_TOUCH, "/user/hand/left/input/thumbrest/touch" },
        { ACTION_THUMBREST_TOUCH, "/user/hand/right/input/thumbrest/touch" },
        { ACTION_VIBRATE, "/user/hand/left/output/haptic" },
        { ACTION_VIBRATE, "/user/hand/right/output/haptic" },
        { 0, NULL }
      },
      [PROFILE_GO] = (Binding[]) {
        { ACTION_HAND_POSE, "/user/hand/left/input/grip/pose" },
        { ACTION_HAND_POSE, "/user/hand/right/input/grip/pose" },
        { ACTION_POINTER_POSE, "/user/hand/left/input/aim/pose" },
        { ACTION_POINTER_POSE, "/user/hand/right/input/aim/pose" },
        { ACTION_TRIGGER_DOWN, "/user/hand/left/input/trigger/click" },
        { ACTION_TRIGGER_DOWN, "/user/hand/right/input/trigger/click" },
        { ACTION_TRACKPAD_DOWN, "/user/hand/left/input/trackpad/click" },
        { ACTION_TRACKPAD_DOWN, "/user/hand/right/input/trackpad/click" },
        { ACTION_TRACKPAD_TOUCH, "/user/hand/left/input/trackpad/touch" },
        { ACTION_TRACKPAD_TOUCH, "/user/hand/right/input/trackpad/touch" },
        { ACTION_TRACKPAD_X, "/user/hand/left/input/trackpad/x" },
        { ACTION_TRACKPAD_X, "/user/hand/right/input/trackpad/x" },
        { ACTION_TRACKPAD_Y, "/user/hand/left/input/trackpad/y" },
        { ACTION_TRACKPAD_Y, "/user/hand/right/input/trackpad/y" },
        { 0, NULL }
      },
      [PROFILE_INDEX] = (Binding[]) {
        { ACTION_HAND_POSE, "/user/hand/left/input/grip/pose" },
        { ACTION_HAND_POSE, "/user/hand/right/input/grip/pose" },
        { ACTION_POINTER_POSE, "/user/hand/left/input/aim/pose" },
        { ACTION_POINTER_POSE, "/user/hand/right/input/aim/pose" },
        { ACTION_TRIGGER_DOWN, "/user/hand/left/input/trigger/click" },
        { ACTION_TRIGGER_DOWN, "/user/hand/right/input/trigger/click" },
        { ACTION_TRIGGER_TOUCH, "/user/hand/left/input/trigger/touch" },
        { ACTION_TRIGGER_TOUCH, "/user/hand/right/input/trigger/touch" },
        { ACTION_TRIGGER_AXIS, "/user/hand/left/input/trigger/value" },
        { ACTION_TRIGGER_AXIS, "/user/hand/right/input/trigger/value" },
        { ACTION_TRACKPAD_DOWN, "/user/hand/left/input/trackpad/force" },
        { ACTION_TRACKPAD_DOWN, "/user/hand/right/input/trackpad/force" },
        { ACTION_TRACKPAD_TOUCH, "/user/hand/left/input/trackpad/touch" },
        { ACTION_TRACKPAD_TOUCH, "/user/hand/right/input/trackpad/touch" },
        { ACTION_TRACKPAD_X, "/user/hand/left/input/trackpad/x" },
        { ACTION_TRACKPAD_X, "/user/hand/right/input/trackpad/x" },
        { ACTION_TRACKPAD_Y, "/user/hand/left/input/trackpad/y" },
        { ACTION_TRACKPAD_Y, "/user/hand/right/input/trackpad/y" },
        { ACTION_THUMBSTICK_DOWN, "/user/hand/left/input/thumbstick/click" },
        { ACTION_THUMBSTICK_DOWN, "/user/hand/right/input/thumbstick/click" },
        { ACTION_THUMBSTICK_TOUCH, "/user/hand/left/input/thumbstick/touch" },
        { ACTION_THUMBSTICK_TOUCH, "/user/hand/right/input/thumbstick/touch" },
        { ACTION_THUMBSTICK_X, "/user/hand/left/input/thumbstick/x" },
        { ACTION_THUMBSTICK_X, "/user/hand/right/input/thumbstick/x" },
        { ACTION_THUMBSTICK_Y, "/user/hand/left/input/thumbstick/y" },
        { ACTION_THUMBSTICK_Y, "/user/hand/right/input/thumbstick/y" },
        { ACTION_GRIP_DOWN, "/user/hand/left/input/squeeze/force" },
        { ACTION_GRIP_DOWN, "/user/hand/right/input/squeeze/force" },
        { ACTION_GRIP_TOUCH, "/user/hand/left/input/squeeze/value" },
        { ACTION_GRIP_TOUCH, "/user/hand/right/input/squeeze/value" },
        { ACTION_GRIP_AXIS, "/user/hand/left/input/squeeze/force" },
        { ACTION_GRIP_AXIS, "/user/hand/right/input/squeeze/force" },
        { ACTION_A_DOWN, "/user/hand/left/input/a/click" },
        { ACTION_A_DOWN, "/user/hand/right/input/a/click" },
        { ACTION_A_TOUCH, "/user/hand/left/input/a/touch" },
        { ACTION_A_TOUCH, "/user/hand/right/input/a/touch" },
        { ACTION_B_DOWN, "/user/hand/left/input/b/click" },
        { ACTION_B_DOWN, "/user/hand/right/input/b/click" },
        { ACTION_B_TOUCH, "/user/hand/left/input/b/touch" },
        { ACTION_B_TOUCH, "/user/hand/right/input/b/touch" },
        { ACTION_VIBRATE, "/user/hand/left/output/haptic" },
        { ACTION_VIBRATE, "/user/hand/right/output/haptic" },
        { 0, NULL }
      },
      [PROFILE_WMR] = (Binding[]) {
        { ACTION_HAND_POSE, "/user/hand/left/input/grip/pose" },
        { ACTION_HAND_POSE, "/user/hand/right/input/grip/pose" },
        { ACTION_POINTER_POSE, "/user/hand/left/input/aim/pose" },
        { ACTION_POINTER_POSE, "/user/hand/right/input/aim/pose" },
        { ACTION_TRIGGER_DOWN, "/user/hand/left/input/trigger/value" },
        { ACTION_TRIGGER_DOWN, "/user/hand/right/input/trigger/value" },
        { ACTION_TRIGGER_AXIS, "/user/hand/left/input/trigger/value" },
        { ACTION_TRIGGER_AXIS, "/user/hand/right/input/trigger/value" },
        { ACTION_TRACKPAD_DOWN, "/user/hand/left/input/trackpad/click" },
        { ACTION_TRACKPAD_DOWN, "/user/hand/right/input/trackpad/click" },
        { ACTION_TRACKPAD_TOUCH, "/user/hand/left/input/trackpad/touch" },
        { ACTION_TRACKPAD_TOUCH, "/user/hand/right/input/trackpad/touch" },
        { ACTION_TRACKPAD_X, "/user/hand/left/input/trackpad/x" },
        { ACTION_TRACKPAD_X, "/user/hand/right/input/trackpad/x" },
        { ACTION_TRACKPAD_Y, "/user/hand/left/input/trackpad/y" },
        { ACTION_TRACKPAD_Y, "/user/hand/right/input/trackpad/y" },
        { ACTION_THUMBSTICK_DOWN, "/user/hand/left/input/thumbstick/click" },
        { ACTION_THUMBSTICK_DOWN, "/user/hand/right/input/thumbstick/click" },
        { ACTION_THUMBSTICK_X, "/user/hand/left/input/thumbstick/x" },
        { ACTION_THUMBSTICK_X, "/user/hand/right/input/thumbstick/x" },
        { ACTION_THUMBSTICK_Y, "/user/hand/left/input/thumbstick/y" },
        { ACTION_THUMBSTICK_Y, "/user/hand/right/input/thumbstick/y" },
        { ACTION_MENU_DOWN, "/user/hand/left/input/menu/click" },
        { ACTION_MENU_DOWN, "/user/hand/right/input/menu/click" },
        { ACTION_GRIP_DOWN, "/user/hand/left/input/squeeze/click" },
        { ACTION_GRIP_DOWN, "/user/hand/right/input/squeeze/click" },
        { ACTION_GRIP_AXIS, "/user/hand/left/input/squeeze/click" },
        { ACTION_GRIP_AXIS, "/user/hand/right/input/squeeze/click" },
        { ACTION_VIBRATE, "/user/hand/left/output/haptic" },
        { ACTION_VIBRATE, "/user/hand/right/output/haptic" },
        { 0, NULL }
      },
      [PROFILE_TRACKER] = (Binding[]) {
        { ACTION_TRACKER_POSE, "/user/vive_tracker_htcx/role/left_elbow/input/grip/pose" },
        { ACTION_TRACKER_POSE, "/user/vive_tracker_htcx/role/right_elbow/input/grip/pose" },
        { ACTION_TRACKER_POSE, "/user/vive_tracker_htcx/role/left_shoulder/input/grip/pose" },
        { ACTION_TRACKER_POSE, "/user/vive_tracker_htcx/role/right_shoulder/input/grip/pose" },
        { ACTION_TRACKER_POSE, "/user/vive_tracker_htcx/role/chest/input/grip/pose" },
        { ACTION_TRACKER_POSE, "/user/vive_tracker_htcx/role/waist/input/grip/pose" },
        { ACTION_TRACKER_POSE, "/user/vive_tracker_htcx/role/left_knee/input/grip/pose" },
        { ACTION_TRACKER_POSE, "/user/vive_tracker_htcx/role/right_knee/input/grip/pose" },
        { ACTION_TRACKER_POSE, "/user/vive_tracker_htcx/role/left_foot/input/grip/pose" },
        { ACTION_TRACKER_POSE, "/user/vive_tracker_htcx/role/right_foot/input/grip/pose" },
        { ACTION_TRACKER_POSE, "/user/vive_tracker_htcx/role/camera/input/grip/pose" },
        { ACTION_TRACKER_POSE, "/user/vive_tracker_htcx/role/keyboard/input/grip/pose" },
        { 0, NULL }
      },
      [PROFILE_GAZE] = (Binding[]) {
        { ACTION_GAZE_POSE, "/user/eyes_ext/input/gaze_ext/pose" },
        { 0, NULL }
      },
      [PROFILE_PICO] = (Binding[]) {
        { ACTION_HAND_POSE, "/user/hand/left/input/grip/pose" },
        { ACTION_HAND_POSE, "/user/hand/right/input/grip/pose" },
        { ACTION_POINTER_POSE, "/user/hand/left/input/aim/pose" },
        { ACTION_POINTER_POSE, "/user/hand/right/input/aim/pose" },
        { ACTION_TRIGGER_DOWN, "/user/hand/left/input/trigger/value" },
        { ACTION_TRIGGER_DOWN, "/user/hand/right/input/trigger/value" },
        { ACTION_TRIGGER_TOUCH, "/user/hand/left/input/trigger/touch" },
        { ACTION_TRIGGER_TOUCH, "/user/hand/right/input/trigger/touch" },
        { ACTION_TRIGGER_AXIS, "/user/hand/left/input/trigger/value" },
        { ACTION_TRIGGER_AXIS, "/user/hand/right/input/trigger/value" },
        { ACTION_THUMBSTICK_DOWN, "/user/hand/left/input/thumbstick/click" },
        { ACTION_THUMBSTICK_DOWN, "/user/hand/right/input/thumbstick/click" },
        { ACTION_THUMBSTICK_TOUCH, "/user/hand/left/input/thumbstick/touch" },
        { ACTION_THUMBSTICK_TOUCH, "/user/hand/right/input/thumbstick/touch" },
        { ACTION_THUMBSTICK_X, "/user/hand/left/input/thumbstick/x" },
        { ACTION_THUMBSTICK_X, "/user/hand/right/input/thumbstick/x" },
        { ACTION_THUMBSTICK_Y, "/user/hand/left/input/thumbstick/y" },
        { ACTION_THUMBSTICK_Y, "/user/hand/right/input/thumbstick/y" },
        //{ ACTION_MENU_DOWN, "/user/hand/left/input/menu/click" }, //Imposter
        { ACTION_MENU_DOWN, "/user/hand/right/input/system/click" },
        { ACTION_GRIP_DOWN, "/user/hand/left/input/squeeze/click" },
        { ACTION_GRIP_DOWN, "/user/hand/right/input/squeeze/click" },
        { ACTION_GRIP_AXIS, "/user/hand/left/input/squeeze/value" },
        { ACTION_GRIP_AXIS, "/user/hand/right/input/squeeze/value" },
        { ACTION_A_DOWN, "/user/hand/right/input/a/click" },
        { ACTION_A_TOUCH, "/user/hand/right/input/a/touch" },
        { ACTION_B_DOWN, "/user/hand/right/input/b/click" },
        { ACTION_B_TOUCH, "/user/hand/right/input/b/touch" },
        { ACTION_X_DOWN, "/user/hand/left/input/x/click" },
        { ACTION_X_TOUCH, "/user/hand/left/input/x/touch" },
        { ACTION_Y_DOWN, "/user/hand/left/input/y/click" },
        { ACTION_Y_TOUCH, "/user/hand/left/input/y/touch" },
        { ACTION_THUMBREST_TOUCH, "/user/hand/left/input/thumbrest/touch" },
        { ACTION_THUMBREST_TOUCH, "/user/hand/right/input/thumbrest/touch" },
        { ACTION_VIBRATE, "/user/hand/left/output/haptic" },
        { ACTION_VIBRATE, "/user/hand/right/output/haptic" },
        { 0, NULL }
      }
    };

    // Don't suggest bindings for unsupported input profiles
    if (!state.features.viveTrackers) {
      bindings[PROFILE_TRACKER][0].path = NULL;
    }

    if (!state.features.gaze) {
      bindings[PROFILE_GAZE][0].path = NULL;
    }

    XrPath path;
    XrActionSuggestedBinding suggestedBindings[64];
    for (uint32_t i = 0, count = 0; i < MAX_PROFILES; i++, count = 0) {
      for (uint32_t j = 0; bindings[i][j].path; j++, count++) {
        XR_INIT(xrStringToPath(state.instance, bindings[i][j].path, &path), "Failed to create path");
        suggestedBindings[j].action = state.actions[bindings[i][j].action];
        suggestedBindings[j].binding = path;
      }

      if (count > 0) {
        XR_INIT(xrStringToPath(state.instance, interactionProfilePaths[i], &path), "Failed to create path");
        XrResult result = (xrSuggestInteractionProfileBindings(state.instance, &(XrInteractionProfileSuggestedBinding) {
          .type = XR_TYPE_INTERACTION_PROFILE_SUGGESTED_BINDING,
          .interactionProfile = path,
          .countSuggestedBindings = count,
          .suggestedBindings = suggestedBindings
        }));

        if (XR_FAILED(result)) {
          lovrLog(LOG_WARN, "XR", "Failed to suggest input bindings for %s", interactionProfilePaths[i]);
        }
      }
    }
  }

  state.clipNear = .01f;
  state.clipFar = 0.f;
  state.frameState.type = XR_TYPE_FRAME_STATE;
  return true;
}

static void openxr_start(void) {
#ifdef LOVR_DISABLE_GRAPHICS
    bool hasGraphics = false;
#else
    bool hasGraphics = lovrGraphicsIsInitialized();
#endif

  { // Session
    XrSessionCreateInfo info = {
      .type = XR_TYPE_SESSION_CREATE_INFO,
      .systemId = state.system
    };

#if !defined(LOVR_DISABLE_GRAPHICS) && defined(LOVR_VK)
    XrGraphicsBindingVulkanKHR graphicsBinding = {
      .type = XR_TYPE_GRAPHICS_BINDING_VULKAN_KHR,
      .next = info.next
    };

    XrGraphicsRequirementsVulkanKHR requirements = {
      .type = XR_TYPE_GRAPHICS_REQUIREMENTS_VULKAN_KHR
    };

    if (hasGraphics) {
      PFN_xrGetVulkanGraphicsRequirements2KHR xrGetVulkanGraphicsRequirements2KHR;
      XR_LOAD(xrGetVulkanGraphicsRequirements2KHR);

      XR(xrGetVulkanGraphicsRequirements2KHR(state.instance, state.system, &requirements), "Failed to query Vulkan graphics requirements");
      if (XR_VERSION_MAJOR(requirements.minApiVersionSupported) > 1 || XR_VERSION_MINOR(requirements.minApiVersionSupported) > 1) {
        lovrThrow("OpenXR Vulkan version not supported");
      }

      graphicsBinding.instance = (VkInstance) gpu_vk_get_instance();
      graphicsBinding.physicalDevice = (VkPhysicalDevice) gpu_vk_get_physical_device();
      graphicsBinding.device = (VkDevice) gpu_vk_get_device();
      gpu_vk_get_queue(&graphicsBinding.queueFamilyIndex, &graphicsBinding.queueIndex);
      info.next = &graphicsBinding;
    }
#endif

    lovrAssert(hasGraphics || state.features.headless, "Graphics module is not available, and headless headset is not supported");

#ifdef XR_EXTX_overlay
    XrSessionCreateInfoOverlayEXTX overlayInfo = {
      .type = XR_TYPE_SESSION_CREATE_INFO_OVERLAY_EXTX,
      .next = info.next
    };

    if (state.features.overlay) {
      info.next = &overlayInfo;
    }
#endif

    XrSessionActionSetsAttachInfo attachInfo = {
      .type = XR_TYPE_SESSION_ACTION_SETS_ATTACH_INFO,
      .countActionSets = 1,
      .actionSets = &state.actionSet
    };

    XR(xrCreateSession(state.instance, &info, &state.session), "Failed to create session");
    XR(xrAttachSessionActionSets(state.session, &attachInfo), "Failed to attach action sets");
  }

  { // Spaaace

    // Main reference space (can be stage or local)
    XrReferenceSpaceCreateInfo info = {
      .type = XR_TYPE_REFERENCE_SPACE_CREATE_INFO,
      .referenceSpaceType = XR_REFERENCE_SPACE_TYPE_STAGE,
      .poseInReferenceSpace = { { 0.f, 0.f, 0.f, 1.f }, { 0.f, 0.f, 0.f } }
    };

    if (XR_FAILED(xrCreateReferenceSpace(state.session, &info, &state.referenceSpace))) {
      info.referenceSpaceType = XR_REFERENCE_SPACE_TYPE_LOCAL;
      info.poseInReferenceSpace.position.y = -state.config.offset;
      XR(xrCreateReferenceSpace(state.session, &info, &state.referenceSpace), "Failed to create reference space");
    }

    state.referenceSpaceType = info.referenceSpaceType;

    // Head space (for head pose)
    XrReferenceSpaceCreateInfo headSpaceInfo = {
      .type = XR_TYPE_REFERENCE_SPACE_CREATE_INFO,
      .referenceSpaceType = XR_REFERENCE_SPACE_TYPE_VIEW,
      .poseInReferenceSpace = { { 0.f, 0.f, 0.f, 1.f }, { 0.f, 0.f, 0.f } }
    };

    XR(xrCreateReferenceSpace(state.session, &headSpaceInfo, &state.spaces[DEVICE_HEAD]), "Failed to create reference space");

    XrActionSpaceCreateInfo actionSpaceInfo = {
      .type = XR_TYPE_ACTION_SPACE_CREATE_INFO,
      .poseInActionSpace = { { 0.f, 0.f, 0.f, 1.f }, { 0.f, 0.f, 0.f } }
    };

    for (uint32_t i = 0; i < MAX_DEVICES; i++) {
      actionSpaceInfo.action = getPoseActionForDevice(i);
      actionSpaceInfo.subactionPath = state.actionFilters[i];

      if (!actionSpaceInfo.action) {
        continue;
      }

      XR(xrCreateActionSpace(state.session, &actionSpaceInfo, &state.spaces[i]), "Failed to create action space");
    }
  }

  // Swapchain
  if (hasGraphics) {
    state.depthFormat = state.config.stencil ? FORMAT_D32FS8 : FORMAT_D32F;

    if (state.config.stencil && !lovrGraphicsIsFormatSupported(state.depthFormat, TEXTURE_FEATURE_RENDER)) {
      state.depthFormat = FORMAT_D24S8; // Guaranteed to be supported if the other one isn't
    }

#ifdef LOVR_VK
    XrSwapchainImageVulkanKHR images[2][MAX_IMAGES];
    for (uint32_t i = 0; i < MAX_IMAGES; i++) {
      images[COLOR][i].type = images[DEPTH][i].type = XR_TYPE_SWAPCHAIN_IMAGE_VULKAN_KHR;
      images[COLOR][i].next = images[DEPTH][i].next = NULL;
    }

    int64_t nativeColorFormat = VK_FORMAT_R8G8B8A8_SRGB;
    int64_t nativeDepthFormat;

    switch (state.depthFormat) {
      case FORMAT_D32F: nativeDepthFormat = VK_FORMAT_D32_SFLOAT; break;
      case FORMAT_D24S8: nativeDepthFormat = VK_FORMAT_D24_UNORM_S8_UINT; break;
      case FORMAT_D32FS8: nativeDepthFormat = VK_FORMAT_D32_SFLOAT_S8_UINT; break;
      default: lovrUnreachable();
    }
#endif

    int64_t formats[128];
    uint32_t formatCount;
    XR(xrEnumerateSwapchainFormats(state.session, COUNTOF(formats), &formatCount, formats), "Failed to query swapchain formats");

    bool supportsColor = false;
    bool supportsDepth = false;

    for (uint32_t i = 0; i < formatCount && !supportsColor && !supportsDepth; i++) {
      if (formats[i] == nativeColorFormat) {
        supportsColor = true;
      } else if (formats[i] == nativeDepthFormat) {
        supportsDepth = true;
      }
    }

    lovrAssert(supportsColor, "This VR runtime does not support sRGB rgba8 textures");

    if (!supportsDepth) {
      state.features.depth = false;
    }

    XrSwapchainCreateInfo info = {
      .type = XR_TYPE_SWAPCHAIN_CREATE_INFO,
      .usageFlags = XR_SWAPCHAIN_USAGE_COLOR_ATTACHMENT_BIT | XR_SWAPCHAIN_USAGE_SAMPLED_BIT,
      .format = nativeColorFormat,
      .width = state.width,
      .height = state.height,
      .sampleCount = 1,
      .faceCount = 1,
      .arraySize = 2,
      .mipCount = 1
    };

    XR(xrCreateSwapchain(state.session, &info, &state.swapchain[COLOR]), "Failed to create swapchain");
    XR(xrEnumerateSwapchainImages(state.swapchain[COLOR], MAX_IMAGES, &state.textureCount[COLOR], (XrSwapchainImageBaseHeader*) images), "Failed to query swapchain images");

    for (uint32_t i = 0; i < state.textureCount[COLOR]; i++) {
      state.textures[COLOR][i] = lovrTextureCreate(&(TextureInfo) {
        .type = TEXTURE_ARRAY,
        .format = FORMAT_RGBA8,
        .srgb = true,
        .width = state.width,
        .height = state.height,
        .layers = 2,
        .mipmaps = 1,
        .samples = 1,
        .usage = TEXTURE_RENDER | TEXTURE_SAMPLE,
        .handle = (uintptr_t) images[COLOR][i].image,
        .label = "OpenXR Color Swapchain",
        .xr = true
      });
    }

    if (state.features.depth) {
      info.usageFlags = XR_SWAPCHAIN_USAGE_DEPTH_STENCIL_ATTACHMENT_BIT;
      info.format = nativeDepthFormat;

      XR(xrCreateSwapchain(state.session, &info, &state.swapchain[DEPTH]), "Failed to create swapchain");
      XR(xrEnumerateSwapchainImages(state.swapchain[DEPTH], MAX_IMAGES, &state.textureCount[DEPTH], (XrSwapchainImageBaseHeader*) images), "Failed to query swapchain images");

      for (uint32_t i = 0; i < state.textureCount[DEPTH]; i++) {
        state.textures[DEPTH][i] = lovrTextureCreate(&(TextureInfo) {
          .type = TEXTURE_ARRAY,
          .format = state.depthFormat,
          .srgb = true,
          .width = state.width,
          .height = state.height,
          .layers = 2,
          .mipmaps = 1,
          .samples = 1,
          .usage = TEXTURE_RENDER | TEXTURE_SAMPLE,
          .handle = (uintptr_t) images[DEPTH][i].image,
          .label = "OpenXR Depth Swapchain",
          .xr = true
        });
      }
    }

    // Pre-init composition layer
    state.layers[0] = (XrCompositionLayerProjection) {
      .type = XR_TYPE_COMPOSITION_LAYER_PROJECTION,
      .space = state.referenceSpace,
      .viewCount = 2,
      .views = state.layerViews
    };

    // Pre-init composition layer views
    state.layerViews[0] = (XrCompositionLayerProjectionView) {
      .type = XR_TYPE_COMPOSITION_LAYER_PROJECTION_VIEW,
      .subImage = { state.swapchain[COLOR], { { 0, 0 }, { state.width, state.height } }, 0 }
    };

    state.layerViews[1] = (XrCompositionLayerProjectionView) {
      .type = XR_TYPE_COMPOSITION_LAYER_PROJECTION_VIEW,
      .subImage = { state.swapchain[COLOR], { { 0, 0 }, { state.width, state.height } }, 1 }
    };

    if (state.features.depth) {
      for (uint32_t i = 0; i < 2; i++) {
        state.layerViews[i].next = &state.depthInfo[i];
        state.depthInfo[i] = (XrCompositionLayerDepthInfoKHR) {
          .type = XR_TYPE_COMPOSITION_LAYER_DEPTH_INFO_KHR,
          .subImage.swapchain = state.swapchain[DEPTH],
          .subImage.imageRect = state.layerViews[i].subImage.imageRect,
          .subImage.imageArrayIndex = i,
          .minDepth = 0.f,
          .maxDepth = 1.f
        };
      }
    }
  }

  if (state.features.keyboardTracking) {
    XrKeyboardTrackingQueryFB queryInfo = {
      .type = XR_TYPE_KEYBOARD_TRACKING_QUERY_FB,
      .flags = XR_KEYBOARD_TRACKING_QUERY_LOCAL_BIT_FB
    };

    XrKeyboardTrackingDescriptionFB keyboard;
    XrResult result = xrQuerySystemTrackedKeyboardFB(state.session, &queryInfo, &keyboard);

    if (result == XR_SUCCESS) {
      XrKeyboardSpaceCreateInfoFB spaceInfo = {
        .type = XR_TYPE_KEYBOARD_SPACE_CREATE_INFO_FB,
        .trackedKeyboardId = keyboard.trackedKeyboardId
      };

      xrCreateKeyboardSpaceFB(state.session, &spaceInfo, &state.spaces[DEVICE_KEYBOARD]);
    } else {
      state.features.keyboardTracking = false;
    }
  }
}

static void openxr_stop(void) {
  if (!state.session) {
    return;
  }

  for (uint32_t i = 0; i < 2; i++) {
    for (uint32_t j = 0; j < state.textureCount[i]; j++) {
      lovrRelease(state.textures[i][j], lovrTextureDestroy);
    }
  }

  if (state.swapchain[COLOR]) xrDestroySwapchain(state.swapchain[COLOR]);
  if (state.swapchain[DEPTH]) xrDestroySwapchain(state.swapchain[DEPTH]);

  if (state.handTrackers[0]) xrDestroyHandTrackerEXT(state.handTrackers[0]);
  if (state.handTrackers[1]) xrDestroyHandTrackerEXT(state.handTrackers[1]);

  if (state.passthrough) xrDestroyPassthroughFB(state.passthrough);
  if (state.passthroughLayerHandle) xrDestroyPassthroughLayerFB(state.passthroughLayerHandle);

  for (size_t i = 0; i < MAX_DEVICES; i++) {
    if (state.spaces[i]) {
      xrDestroySpace(state.spaces[i]);
    }
  }

  if (state.referenceSpace) xrDestroySpace(state.referenceSpace);
  if (state.session) xrDestroySession(state.session);
  state.session = NULL;
}

static void openxr_destroy(void) {
  openxr_stop();

  if (state.actionSet) xrDestroyActionSet(state.actionSet);
  if (state.instance) xrDestroyInstance(state.instance);
  memset(&state, 0, sizeof(state));
}

static bool openxr_getName(char* name, size_t length) {
  XrSystemProperties properties = { .type = XR_TYPE_SYSTEM_PROPERTIES };
  XR(xrGetSystemProperties(state.instance, state.system, &properties), "Failed to query system properties");
  strncpy(name, properties.systemName, length - 1);
  name[length - 1] = '\0';
  return true;
}

static HeadsetOrigin openxr_getOriginType(void) {
  return state.referenceSpaceType == XR_REFERENCE_SPACE_TYPE_STAGE ? ORIGIN_FLOOR : ORIGIN_HEAD;
}

static void openxr_getDisplayDimensions(uint32_t* width, uint32_t* height) {
  *width = state.width;
  *height = state.height;
}

static float openxr_getDisplayFrequency(void) {
  if (!state.features.refreshRate) return 0.f;
  float frequency;
  XR(xrGetDisplayRefreshRateFB(state.session, &frequency), "Failed to query refresh rate");
  return frequency;
}

static float* openxr_getDisplayFrequencies(uint32_t* count) {
  if (!state.features.refreshRate || !count) return NULL;
  XR(xrEnumerateDisplayRefreshRatesFB(state.session, 0, count, NULL), "Failed to query refresh rates");
  float *frequencies = malloc(*count * sizeof(float));
  lovrAssert(frequencies, "Out of memory");
  XR(xrEnumerateDisplayRefreshRatesFB(state.session, *count, count, frequencies), "Failed to query refresh rates");
  return frequencies;
}

static bool openxr_setDisplayFrequency(float frequency) {
  if (!state.features.refreshRate) return false;
  XR(xrRequestDisplayRefreshRateFB(state.session, frequency), "Failed to set refresh rate");
  return true;
}

static double openxr_getDisplayTime(void) {
  return state.frameState.predictedDisplayTime / 1e9;
}

static double openxr_getDeltaTime(void) {
  return (state.frameState.predictedDisplayTime - state.lastDisplayTime) / 1e9;
}

static void getViews(XrView views[2], uint32_t* count) {
  XrViewLocateInfo viewLocateInfo = {
    .type = XR_TYPE_VIEW_LOCATE_INFO,
    .viewConfigurationType = XR_VIEW_CONFIGURATION_TYPE_PRIMARY_STEREO,
    .displayTime = state.frameState.predictedDisplayTime,
    .space = state.referenceSpace
  };

  for (uint32_t i = 0; i < 2; i++) {
    views[i].type = XR_TYPE_VIEW;
    views[i].next = NULL;
  }

  XrViewState viewState = { .type = XR_TYPE_VIEW_STATE };
  XR(xrLocateViews(state.session, &viewLocateInfo, &viewState, 2, count, views), "Failed to locate views");
}

static uint32_t openxr_getViewCount(void) {
  uint32_t count;
  XrView views[2];
  getViews(views, &count);
  return count;
}

static bool openxr_getViewPose(uint32_t view, float* position, float* orientation) {
  uint32_t count;
  XrView views[2];
  getViews(views, &count);
  if (view < count) {
    memcpy(position, &views[view].pose.position.x, 3 * sizeof(float));
    memcpy(orientation, &views[view].pose.orientation.x, 4 * sizeof(float));
    return true;
  } else {
    return false;
  }
}

static bool openxr_getViewAngles(uint32_t view, float* left, float* right, float* up, float* down) {
  uint32_t count;
  XrView views[2];
  getViews(views, &count);
  if (view < count) {
    *left = -views[view].fov.angleLeft;
    *right = views[view].fov.angleRight;
    *up = views[view].fov.angleUp;
    *down = -views[view].fov.angleDown;
    return true;
  } else {
    return false;
  }
}

static void openxr_getClipDistance(float* clipNear, float* clipFar) {
  *clipNear = state.clipNear;
  *clipFar = state.clipFar;
}

static void openxr_setClipDistance(float clipNear, float clipFar) {
  state.clipNear = clipNear;
  state.clipFar = clipFar;
}

static void openxr_getBoundsDimensions(float* width, float* depth) {
  XrExtent2Df bounds;
  if (XR_SUCCEEDED(xrGetReferenceSpaceBoundsRect(state.session, state.referenceSpaceType, &bounds))) {
    *width = bounds.width;
    *depth = bounds.height;
  } else {
    *width = 0.f;
    *depth = 0.f;
  }
}

static const float* openxr_getBoundsGeometry(uint32_t* count) {
  *count = 0;
  return NULL;
}

static bool openxr_getPose(Device device, float* position, float* orientation) {
  XrAction action = getPoseActionForDevice(device);
  XrActionStatePose poseState = { .type = XR_TYPE_ACTION_STATE_POSE };

  // If there's a pose action for this device, see if the action is active before locating its space
  // (because Oculus runtimes had a bug that forced checking the action before locating the space)
  if (action) {
    XrActionStateGetInfo info = {
      .type = XR_TYPE_ACTION_STATE_GET_INFO,
      .action = action,
      .subactionPath = state.actionFilters[device]
    };

    XR(xrGetActionStatePose(state.session, &info, &poseState), "Failed to get pose");
  }

  // If there's no space to locate, or the pose action isn't active, fall back to alternative
  // methods, e.g. hand tracking can sometimes be used for grip/aim/elbow devices
  if (!state.spaces[device] || (action && !poseState.isActive)) {
    bool point = false;
    bool elbow = false;

    if (state.features.handTrackingAim && (device == DEVICE_HAND_LEFT_POINT || device == DEVICE_HAND_RIGHT_POINT)) {
      device = DEVICE_HAND_LEFT + (device == DEVICE_HAND_RIGHT_POINT);
      point = true;
    }

    if (state.features.handTrackingElbow && (device == DEVICE_ELBOW_LEFT || device == DEVICE_ELBOW_RIGHT)) {
      device = DEVICE_HAND_LEFT + (device == DEVICE_ELBOW_RIGHT);
      elbow = true;
    }

    XrHandTrackerEXT tracker = getHandTracker(device);

    if (!tracker) {
      return false;
    }

    XrHandJointsLocateInfoEXT info = {
      .type = XR_TYPE_HAND_JOINTS_LOCATE_INFO_EXT,
      .baseSpace = state.referenceSpace,
      .time = state.frameState.predictedDisplayTime
    };

    XrHandJointLocationEXT joints[MAX_HAND_JOINTS];
    XrHandJointLocationsEXT hand = {
      .type = XR_TYPE_HAND_JOINT_LOCATIONS_EXT,
      .jointCount = 26 + state.features.handTrackingElbow,
      .jointLocations = joints
    };

    XrHandTrackingAimStateFB aimState = {
      .type = XR_TYPE_HAND_TRACKING_AIM_STATE_FB
    };

    if (point) {
      hand.next = &aimState;
    }

    if (XR_FAILED(xrLocateHandJointsEXT(tracker, &info, &hand)) || !hand.isActive) {
      return false;
    }

    XrPosef* pose;
    if (point) {
      pose = &aimState.aimPose;
    } else if (elbow) {
      pose = &joints[XR_HAND_FOREARM_JOINT_ELBOW_ULTRALEAP].pose;
    } else {
      pose = &joints[XR_HAND_JOINT_WRIST_EXT].pose;
    }

    memcpy(orientation, &pose->orientation, 4 * sizeof(float));
    memcpy(position, &pose->position, 3 * sizeof(float));
    return true;
  }

  XrSpaceLocation location = { .type = XR_TYPE_SPACE_LOCATION };
  xrLocateSpace(state.spaces[device], state.referenceSpace, state.frameState.predictedDisplayTime, &location);
  memcpy(orientation, &location.pose.orientation, 4 * sizeof(float));
  memcpy(position, &location.pose.position, 3 * sizeof(float));
  return location.locationFlags & (XR_SPACE_LOCATION_POSITION_VALID_BIT | XR_SPACE_LOCATION_ORIENTATION_VALID_BIT);
}

static bool openxr_getVelocity(Device device, float* linearVelocity, float* angularVelocity) {
  if (!state.spaces[device]) {
    return false;
  }

  XrSpaceVelocity velocity = { .type = XR_TYPE_SPACE_VELOCITY };
  XrSpaceLocation location = { .type = XR_TYPE_SPACE_LOCATION, .next = &velocity };
  xrLocateSpace(state.spaces[device], state.referenceSpace, state.frameState.predictedDisplayTime, &location);
  memcpy(linearVelocity, &velocity.linearVelocity, 3 * sizeof(float));
  memcpy(angularVelocity, &velocity.angularVelocity, 3 * sizeof(float));
  return velocity.velocityFlags & (XR_SPACE_VELOCITY_LINEAR_VALID_BIT | XR_SPACE_VELOCITY_ANGULAR_VALID_BIT);
}

static XrPath getInputActionFilter(Device device) {
  return (device == DEVICE_HAND_LEFT || device == DEVICE_HAND_RIGHT) ? state.actionFilters[device] : XR_NULL_PATH;
}

static bool getButtonState(Device device, DeviceButton button, bool* value, bool* changed, bool touch) {
  XrActionStateGetInfo info = {
    .type = XR_TYPE_ACTION_STATE_GET_INFO,
    .subactionPath = getInputActionFilter(device)
  };

  if (info.subactionPath == XR_NULL_PATH) {
    return false;
  }

  switch (button) {
    case BUTTON_TRIGGER: info.action = state.actions[ACTION_TRIGGER_DOWN + touch]; break;
    case BUTTON_THUMBREST: info.action = touch ? state.actions[ACTION_THUMBREST_TOUCH] : XR_NULL_HANDLE; break;
    case BUTTON_THUMBSTICK: info.action = state.actions[ACTION_THUMBSTICK_DOWN + touch]; break;
    case BUTTON_TOUCHPAD: info.action = state.actions[ACTION_TRACKPAD_DOWN + touch]; break;
    case BUTTON_MENU: info.action = state.actions[ACTION_MENU_DOWN + touch]; break;
    case BUTTON_GRIP: info.action = state.actions[ACTION_GRIP_DOWN + touch]; break;
    case BUTTON_A: info.action = state.actions[ACTION_A_DOWN + touch]; break;
    case BUTTON_B: info.action = state.actions[ACTION_B_DOWN + touch]; break;
    case BUTTON_X: info.action = state.actions[ACTION_X_DOWN + touch]; break;
    case BUTTON_Y: info.action = state.actions[ACTION_Y_DOWN + touch]; break;
    default: return false;
  }

  if (!info.action) {
    return false;
  }

  XrActionStateBoolean actionState = { .type = XR_TYPE_ACTION_STATE_BOOLEAN };
  XR(xrGetActionStateBoolean(state.session, &info, &actionState), "Failed to read button input");
  *value = actionState.currentState;
  *changed = actionState.changedSinceLastSync;
  return actionState.isActive;
}

static bool openxr_isDown(Device device, DeviceButton button, bool* down, bool* changed) {
  return getButtonState(device, button, down, changed, false);
}

static bool openxr_isTouched(Device device, DeviceButton button, bool* touched) {
  bool unused;
  return getButtonState(device, button, touched, &unused, true);
}

static bool getFloatAction(uint32_t action, XrPath filter, float* value) {
  XrActionStateGetInfo info = {
    .type = XR_TYPE_ACTION_STATE_GET_INFO,
    .action = state.actions[action],
    .subactionPath = filter
  };

  XrActionStateFloat actionState = { .type = XR_TYPE_ACTION_STATE_FLOAT };
  XR(xrGetActionStateFloat(state.session, &info, &actionState), "Failed to read axis input");
  *value = actionState.currentState;
  return actionState.isActive;
}

static bool openxr_getAxis(Device device, DeviceAxis axis, float* value) {
  XrPath filter = getInputActionFilter(device);

  if (filter == XR_NULL_PATH) {
    return false;
  }

  switch (axis) {
    case AXIS_TRIGGER:
      if (getFloatAction(ACTION_TRIGGER_AXIS, filter, &value[0])) {
        return true;
      }

      // FB extension for pinch
      if (!state.features.handTrackingAim) {
        return false;
      }

      XrHandTrackerEXT tracker = getHandTracker(device);

      if (!tracker) {
        return false;
      }

      XrHandJointsLocateInfoEXT info = {
        .type = XR_TYPE_HAND_JOINTS_LOCATE_INFO_EXT,
        .baseSpace = state.referenceSpace,
        .time = state.frameState.predictedDisplayTime
      };

      XrHandTrackingAimStateFB aimState = {
        .type = XR_TYPE_HAND_TRACKING_AIM_STATE_FB
      };

      XrHandJointLocationEXT joints[MAX_HAND_JOINTS];
      XrHandJointLocationsEXT hand = {
        .type = XR_TYPE_HAND_JOINT_LOCATIONS_EXT,
        .next = &aimState,
        .jointCount = 26 + state.features.handTrackingElbow,
        .jointLocations = joints
      };

      if (XR_FAILED(xrLocateHandJointsEXT(tracker, &info, &hand))) {
        return false;
      }

      *value = aimState.pinchStrengthIndex;
      return true;
    case AXIS_THUMBSTICK: return getFloatAction(ACTION_THUMBSTICK_X, filter, &value[0]) && getFloatAction(ACTION_THUMBSTICK_Y, filter, &value[1]);
    case AXIS_TOUCHPAD: return getFloatAction(ACTION_TRACKPAD_X, filter, &value[0]) && getFloatAction(ACTION_TRACKPAD_Y, filter, &value[1]);
    case AXIS_GRIP: return getFloatAction(ACTION_GRIP_AXIS, filter, &value[0]);
    default: return false;
  }
}

static bool openxr_getSkeleton(Device device, float* poses) {
  XrHandTrackerEXT tracker = getHandTracker(device);

  if (!tracker) {
    return false;
  }

  XrHandJointsLocateInfoEXT info = {
    .type = XR_TYPE_HAND_JOINTS_LOCATE_INFO_EXT,
    .baseSpace = state.referenceSpace,
    .time = state.frameState.predictedDisplayTime
  };

  XrHandJointLocationEXT joints[MAX_HAND_JOINTS];
  XrHandJointLocationsEXT hand = {
    .type = XR_TYPE_HAND_JOINT_LOCATIONS_EXT,
    .jointCount = 26 + state.features.handTrackingElbow,
    .jointLocations = joints
  };

  if (XR_FAILED(xrLocateHandJointsEXT(tracker, &info, &hand)) || !hand.isActive) {
    return false;
  }

  float* pose = poses;
  for (uint32_t i = 0; i < HAND_JOINT_COUNT; i++) {
    memcpy(pose, &joints[i].pose.position.x, 3 * sizeof(float));
    pose[3] = joints[i].radius;
    memcpy(pose + 4, &joints[i].pose.orientation.x, 4 * sizeof(float));
    pose += 8;
  }

  return true;
}

static bool openxr_vibrate(Device device, float power, float duration, float frequency) {
  XrHapticActionInfo info = {
    .type = XR_TYPE_HAPTIC_ACTION_INFO,
    .action = state.actions[ACTION_VIBRATE],
    .subactionPath = getInputActionFilter(device)
  };

  if (info.subactionPath == XR_NULL_PATH) {
    return false;
  }

  XrHapticVibration vibration = {
    .type = XR_TYPE_HAPTIC_VIBRATION,
    .duration = (XrDuration) (duration * 1e9f + .5f),
    .frequency = frequency,
    .amplitude = power
  };

  XR(xrApplyHapticFeedback(state.session, &info, (XrHapticBaseHeader*) &vibration), "Failed to apply haptic feedback");
  return true;
}

static ModelData* openxr_newModelDataFB(XrHandTrackerEXT tracker, bool animated) {
  // First, figure out how much data there is
  XrHandTrackingMeshFB mesh = { .type = XR_TYPE_HAND_TRACKING_MESH_FB };
  XrResult result = xrGetHandMeshFB(tracker, &mesh);

  if (XR_FAILED(result)) {
    return NULL;
  }

  uint32_t jointCount = mesh.jointCapacityInput = mesh.jointCountOutput;
  uint32_t vertexCount = mesh.vertexCapacityInput = mesh.vertexCountOutput;
  uint32_t indexCount = mesh.indexCapacityInput = mesh.indexCountOutput;

  // Sum all the sizes to get the total amount of memory required
  size_t sizes[10];
  size_t totalSize = 0;
  size_t alignment = 8;
  totalSize += sizes[0] = ALIGN(jointCount * sizeof(XrPosef), alignment);
  totalSize += sizes[1] = ALIGN(jointCount * sizeof(float), alignment);
  totalSize += sizes[2] = ALIGN(jointCount * sizeof(XrHandJointEXT), alignment);
  totalSize += sizes[3] = ALIGN(vertexCount * sizeof(XrVector3f), alignment);
  totalSize += sizes[4] = ALIGN(vertexCount * sizeof(XrVector3f), alignment);
  totalSize += sizes[5] = ALIGN(vertexCount * sizeof(XrVector2f), alignment);
  totalSize += sizes[6] = ALIGN(vertexCount * sizeof(XrVector4sFB), alignment);
  totalSize += sizes[7] = ALIGN(vertexCount * sizeof(XrVector4f), alignment);
  totalSize += sizes[8] = ALIGN(indexCount * sizeof(int16_t), alignment);
  totalSize += sizes[9] = ALIGN(jointCount * 16 * sizeof(float), alignment);

  // Allocate
  char* meshData = malloc(totalSize);
  if (!meshData) return NULL;

  // Write offseted pointers to the mesh struct, to be filled in by the second call
  size_t offset = 0;
  mesh.jointBindPoses = (XrPosef*) (meshData + offset), offset += sizes[0];
  mesh.jointRadii = (float*) (meshData + offset), offset += sizes[1];
  mesh.jointParents = (XrHandJointEXT*) (meshData + offset), offset += sizes[2];
  mesh.vertexPositions = (XrVector3f*) (meshData + offset), offset += sizes[3];
  mesh.vertexNormals = (XrVector3f*) (meshData + offset), offset += sizes[4];
  mesh.vertexUVs = (XrVector2f*) (meshData + offset), offset += sizes[5];
  mesh.vertexBlendIndices = (XrVector4sFB*) (meshData + offset), offset += sizes[6];
  mesh.vertexBlendWeights = (XrVector4f*) (meshData + offset), offset += sizes[7];
  mesh.indices = (int16_t*) (meshData + offset), offset += sizes[8];
  float* inverseBindMatrices = (float*) (meshData + offset); offset += sizes[9];
  lovrAssert(offset == totalSize, "Unreachable!");

  // Populate the data
  result = xrGetHandMeshFB(tracker, &mesh);
  if (XR_FAILED(result)) {
    free(meshData);
    return NULL;
  }

  ModelData* model = calloc(1, sizeof(ModelData));
  lovrAssert(model, "Out of memory");
  model->ref = 1;
  model->blobCount = 1;
  model->bufferCount = 6;
  model->attributeCount = 6;
  model->primitiveCount = 1;
  model->skinCount = 1;
  model->jointCount = jointCount;
  model->childCount = jointCount + 1;
  model->nodeCount = 2 + jointCount;
  lovrModelDataAllocate(model);

  model->metadata = malloc(sizeof(XrHandTrackerEXT));
  lovrAssert(model->metadata, "Out of memory");
  *((XrHandTrackerEXT*)model->metadata) = tracker;
  model->metadataSize = sizeof(XrHandTrackerEXT);
  model->metadataType = META_HANDTRACKING_FB;

  model->blobs[0] = lovrBlobCreate(meshData, totalSize, "Hand Mesh Data");

  model->buffers[0] = (ModelBuffer) {
    .offset = (char*) mesh.vertexPositions - (char*) meshData,
    .data = (char*) mesh.vertexPositions,
    .size = sizeof(mesh.vertexPositions[0]) * vertexCount,
    .stride = sizeof(mesh.vertexPositions[0])
  };

  model->buffers[1] = (ModelBuffer) {
    .offset = (char*) mesh.vertexNormals - (char*) meshData,
    .data = (char*) mesh.vertexNormals,
    .size = sizeof(mesh.vertexNormals[0]) * vertexCount,
    .stride = sizeof(mesh.vertexNormals[0])
  };

  model->buffers[2] = (ModelBuffer) {
    .offset = (char*) mesh.vertexUVs - (char*) meshData,
    .data = (char*) mesh.vertexUVs,
    .size = sizeof(mesh.vertexUVs[0]) * vertexCount,
    .stride = sizeof(mesh.vertexUVs[0])
  };

  model->buffers[3] = (ModelBuffer) {
    .offset = (char*) mesh.vertexBlendIndices - (char*) meshData,
    .data = (char*) mesh.vertexBlendIndices,
    .size = sizeof(mesh.vertexBlendIndices[0]) * vertexCount,
    .stride = sizeof(mesh.vertexBlendIndices[0])
  };

  model->buffers[4] = (ModelBuffer) {
    .offset = (char*) mesh.vertexBlendWeights - (char*) meshData,
    .data = (char*) mesh.vertexBlendWeights,
    .size = sizeof(mesh.vertexBlendWeights[0]) * vertexCount,
    .stride = sizeof(mesh.vertexBlendWeights[0])
  };

  model->buffers[5] = (ModelBuffer) {
    .offset = (char*) mesh.indices - (char*) meshData,
    .data = (char*) mesh.indices,
    .size = sizeof(mesh.indices[0]) * indexCount,
    .stride = sizeof(mesh.indices[0])
  };

  model->attributes[0] = (ModelAttribute) { .buffer = 0, .type = F32, .components = 3, .count = vertexCount };
  model->attributes[1] = (ModelAttribute) { .buffer = 1, .type = F32, .components = 3 };
  model->attributes[2] = (ModelAttribute) { .buffer = 2, .type = F32, .components = 2 };
  model->attributes[3] = (ModelAttribute) { .buffer = 3, .type = I16, .components = 4 };
  model->attributes[4] = (ModelAttribute) { .buffer = 4, .type = F32, .components = 4 };
  model->attributes[5] = (ModelAttribute) { .buffer = 5, .type = U16, .count = indexCount };

  model->primitives[0] = (ModelPrimitive) {
    .mode = DRAW_TRIANGLES,
    .attributes = {
      [ATTR_POSITION] = &model->attributes[0],
      [ATTR_NORMAL] = &model->attributes[1],
      [ATTR_UV] = &model->attributes[2],
      [ATTR_JOINTS] = &model->attributes[3],
      [ATTR_WEIGHTS] = &model->attributes[4]
    },
    .indices = &model->attributes[5],
    .material = ~0u
  };

  // The nodes in the Model correspond directly to the joints in the skin, for convenience
  uint32_t* children = model->children;
  model->skins[0].joints = model->joints;
  model->skins[0].jointCount = model->jointCount;
  model->skins[0].inverseBindMatrices = inverseBindMatrices;
  for (uint32_t i = 0; i < model->jointCount; i++) {
    model->joints[i] = i;

    // Joint node
    model->nodes[i] = (ModelNode) {
      .transform.translation = { 0.f, 0.f, 0.f },
      .transform.rotation = { 0.f, 0.f, 0.f, 1.f },
      .transform.scale = { 1.f, 1.f, 1.f },
      .skin = ~0u
    };

    // Inverse bind matrix
    XrPosef* pose = &mesh.jointBindPoses[i];
    float* inverseBindMatrix = inverseBindMatrices + 16 * i;
    mat4_fromQuat(inverseBindMatrix, &pose->orientation.x);
    memcpy(inverseBindMatrix + 12, &pose->position.x, 3 * sizeof(float));
    mat4_invert(inverseBindMatrix);

    // Add child bones by looking for any bones that have a parent of the current bone.
    // This is somewhat slow; use the fact that bones are sorted to reduce the work a bit.
    model->nodes[i].childCount = 0;
    model->nodes[i].children = children;
    for (uint32_t j = i + 1; j < jointCount; j++) {
      if (mesh.jointParents[j] == i) {
        model->nodes[i].children[model->nodes[i].childCount++] = j;
        children++;
      }
    }
  }

  // Add a node that holds the skinned mesh
  model->nodes[model->jointCount] = (ModelNode) {
    .transform.translation = { 0.f, 0.f, 0.f },
    .transform.rotation = { 0.f, 0.f, 0.f, 1.f },
    .transform.scale = { 1.f, 1.f, 1.f },
    .primitiveIndex = 0,
    .primitiveCount = 1,
    .skin = 0
  };

  // The root node has the mesh node and root joint as children
  model->rootNode = model->jointCount + 1;
  model->nodes[model->rootNode] = (ModelNode) {
    .hasMatrix = true,
    .transform = { MAT4_IDENTITY },
    .childCount = 2,
    .children = children,
    .skin = ~0u
  };

  // Add the children to the root node
  *children++ = XR_HAND_JOINT_WRIST_EXT;
  *children++ = model->jointCount;

  lovrModelDataFinalize(model);

  return model;
}

typedef struct {
  XrControllerModelKeyMSFT modelKey;
  uint32_t* nodeIndices;
} MetadataControllerMSFT;

static ModelData* openxr_newModelDataMSFT(XrControllerModelKeyMSFT modelKey, bool animated) {
  uint32_t size;
  if (XR_FAILED(xrLoadControllerModelMSFT(state.session, modelKey, 0, &size, NULL))) {
    return NULL;
  }

  unsigned char* modelData = malloc(size);
  if (!modelData) return NULL;

  if (XR_FAILED(xrLoadControllerModelMSFT(state.session, modelKey, size, &size, modelData))) {
    free(modelData);
    return NULL;
  }

  Blob* blob = lovrBlobCreate(modelData, size, "Controller Model Data");
  ModelData* model = lovrModelDataCreate(blob, NULL);
  lovrRelease(blob, lovrBlobDestroy);

  XrControllerModelNodePropertiesMSFT nodeProperties[16];
  for (uint32_t i = 0; i < COUNTOF(nodeProperties); i++) {
    nodeProperties[i].type = XR_TYPE_CONTROLLER_MODEL_NODE_PROPERTIES_MSFT;
    nodeProperties[i].next = 0;
  }
  XrControllerModelPropertiesMSFT properties = {
    .type = XR_TYPE_CONTROLLER_MODEL_PROPERTIES_MSFT,
    .nodeCapacityInput = COUNTOF(nodeProperties),
    .nodeProperties = nodeProperties,
  };

  if (XR_FAILED(xrGetControllerModelPropertiesMSFT(state.session, modelKey, &properties))) {
    return false;
  }

  free(model->metadata);
  model->metadataType = META_CONTROLLER_MSFT;
  model->metadataSize = sizeof(MetadataControllerMSFT) + sizeof(uint32_t) * properties.nodeCountOutput;
  model->metadata = malloc(model->metadataSize);
  lovrAssert(model->metadata, "Out of memory");

  MetadataControllerMSFT* metadata = model->metadata;
  metadata->modelKey = modelKey;
  metadata->nodeIndices = (uint32_t*)((char*) model->metadata + sizeof(MetadataControllerMSFT));

  for (uint32_t i = 0; i < properties.nodeCountOutput; i++) {
    const char* name = nodeProperties[i].nodeName;
    uint64_t nodeIndex = map_get(&model->nodeMap, hash64(name, strlen(name)));
    lovrCheck(nodeIndex != MAP_NIL, "ModelData has no node named '%s'", name);
    metadata->nodeIndices[i] = nodeIndex;
  }

  return model;
}

static ModelData* openxr_newModelData(Device device, bool animated) {
  XrHandTrackerEXT tracker;
  if ((tracker = getHandTracker(device))) {
    return openxr_newModelDataFB(tracker, animated);
  }

  XrControllerModelKeyMSFT modelKey;
  if ((modelKey = getControllerModelKey(device))) {
    return openxr_newModelDataMSFT(modelKey, animated);
  }

  return NULL;
}

static bool openxr_animateFB(Model* model, const ModelInfo* info) {
  XrHandTrackerEXT tracker = *(XrHandTrackerEXT*)info->data->metadata;

  // TODO might be nice to cache joints so getSkeleton/animate only locate joints once (profile)
  XrHandJointsLocateInfoEXT locateInfo = {
    .type = XR_TYPE_HAND_JOINTS_LOCATE_INFO_EXT,
    .baseSpace = state.referenceSpace,
    .time = state.frameState.predictedDisplayTime
  };

  XrHandJointLocationEXT joints[MAX_HAND_JOINTS];
  XrHandJointLocationsEXT hand = {
    .type = XR_TYPE_HAND_JOINT_LOCATIONS_EXT,
    .jointCount = 26 + state.features.handTrackingElbow,
    .jointLocations = joints
  };

  if (XR_FAILED(xrLocateHandJointsEXT(tracker, &locateInfo, &hand)) || !hand.isActive) {
    return false;
  }

  lovrModelResetNodeTransforms(model);

  // This is kinda brittle, ideally we would use the jointParents from the actual mesh object
  uint32_t jointParents[HAND_JOINT_COUNT] = {
    XR_HAND_JOINT_WRIST_EXT,
    ~0u,
    XR_HAND_JOINT_WRIST_EXT,
    XR_HAND_JOINT_THUMB_METACARPAL_EXT,
    XR_HAND_JOINT_THUMB_PROXIMAL_EXT,
    XR_HAND_JOINT_THUMB_DISTAL_EXT,
    XR_HAND_JOINT_WRIST_EXT,
    XR_HAND_JOINT_INDEX_METACARPAL_EXT,
    XR_HAND_JOINT_INDEX_PROXIMAL_EXT,
    XR_HAND_JOINT_INDEX_INTERMEDIATE_EXT,
    XR_HAND_JOINT_INDEX_DISTAL_EXT,
    XR_HAND_JOINT_WRIST_EXT,
    XR_HAND_JOINT_MIDDLE_METACARPAL_EXT,
    XR_HAND_JOINT_MIDDLE_PROXIMAL_EXT,
    XR_HAND_JOINT_MIDDLE_INTERMEDIATE_EXT,
    XR_HAND_JOINT_MIDDLE_DISTAL_EXT,
    XR_HAND_JOINT_WRIST_EXT,
    XR_HAND_JOINT_RING_METACARPAL_EXT,
    XR_HAND_JOINT_RING_PROXIMAL_EXT,
    XR_HAND_JOINT_RING_INTERMEDIATE_EXT,
    XR_HAND_JOINT_RING_DISTAL_EXT,
    XR_HAND_JOINT_WRIST_EXT,
    XR_HAND_JOINT_LITTLE_METACARPAL_EXT,
    XR_HAND_JOINT_LITTLE_PROXIMAL_EXT,
    XR_HAND_JOINT_LITTLE_INTERMEDIATE_EXT,
    XR_HAND_JOINT_LITTLE_DISTAL_EXT
  };

  float scale[4] = { 1.f, 1.f, 1.f, 1.f };

  // The following can be optimized a lot (ideally we would set the global transform for the nodes)
  for (uint32_t i = 0; i < HAND_JOINT_COUNT; i++) {
    if (jointParents[i] == ~0u) {
      float position[4] = { 0.f, 0.f, 0.f };
      float orientation[4] = { 0.f, 0.f, 0.f, 1.f };
      lovrModelSetNodeTransform(model, i, position, scale, orientation, 1.f);
    } else {
      XrPosef* parent = &joints[jointParents[i]].pose;
      XrPosef* pose = &joints[i].pose;

      // Convert global pose to parent-local pose (premultiply with inverse of parent pose)
      // TODO there should be maf for this
      float position[4], orientation[4];
      vec3_init(position, &pose->position.x);
      vec3_sub(position, &parent->position.x);

      quat_init(orientation, &parent->orientation.x);
      quat_conjugate(orientation);

      quat_rotate(orientation, position);
      quat_mul(orientation, orientation, &pose->orientation.x);

      lovrModelSetNodeTransform(model, i, position, scale, orientation, 1.f);
    }
  }

  return true;
}

static bool openxr_animateMSFT(Model* model, const ModelInfo* info) {
  MetadataControllerMSFT* metadata = info->data->metadata;

  XrControllerModelNodeStateMSFT nodeStates[16];
  for (uint32_t i = 0; i < COUNTOF(nodeStates); i++) {
    nodeStates[i].type = XR_TYPE_CONTROLLER_MODEL_NODE_STATE_MSFT;
    nodeStates[i].next = 0;
  }
  XrControllerModelStateMSFT modelState = {
    .type = XR_TYPE_CONTROLLER_MODEL_STATE_MSFT,
    .nodeCapacityInput = COUNTOF(nodeStates),
    .nodeStates = nodeStates,
  };

  if (XR_FAILED(xrGetControllerModelStateMSFT(state.session, metadata->modelKey, &modelState))) {
    return false;
  }

  for (uint32_t i = 0; i < modelState.nodeCountOutput; i++) {
    float position[4], rotation[4];
    vec3_init(position, (vec3)&nodeStates[i].nodePose.position);
    quat_init(rotation, (quat)&nodeStates[i].nodePose.orientation);
    lovrModelSetNodeTransform(model, metadata->nodeIndices[i], position, NULL, rotation, 1);
  }

  return false;
}

static bool openxr_animate(Model* model) {
  const ModelInfo* info = lovrModelGetInfo(model);

  switch (info->data->metadataType) {
    case META_HANDTRACKING_FB:
      return openxr_animateFB(model, info);

    case META_CONTROLLER_MSFT:
      return openxr_animateMSFT(model, info);

    default:
      return false;
  }
}

static Texture* openxr_getTexture(void) {
  if (!SESSION_ACTIVE(state.sessionState)) {
    return NULL;
  }

  if (state.began) {
    return state.frameState.shouldRender ? state.textures[COLOR][state.textureIndex[COLOR]] : NULL;
  }

  XrFrameBeginInfo beginfo = { .type = XR_TYPE_FRAME_BEGIN_INFO };
  XR(xrBeginFrame(state.session, &beginfo), "Failed to begin headset rendering");
  state.began = true;

  if (!state.frameState.shouldRender) {
    return NULL;
  }

  XrSwapchainImageWaitInfo waitInfo = { XR_TYPE_SWAPCHAIN_IMAGE_WAIT_INFO, .timeout = XR_INFINITE_DURATION };
  XR(xrAcquireSwapchainImage(state.swapchain[COLOR], NULL, &state.textureIndex[COLOR]), "Failed to acquire color swapchain image");
  XR(xrWaitSwapchainImage(state.swapchain[COLOR], &waitInfo), "Failed to wait on color swapchain image");

  if (state.features.depth) {
    XR(xrAcquireSwapchainImage(state.swapchain[DEPTH], NULL, &state.textureIndex[DEPTH]), "Failed to acquire depth swapchain image");
    XR(xrWaitSwapchainImage(state.swapchain[DEPTH], &waitInfo), "Failed to wait for depth swapchain image");
  }

  return state.textures[COLOR][state.textureIndex[COLOR]];
}

static Texture* openxr_getDepthTexture(void) {
  if (!SESSION_ACTIVE(state.sessionState) || !state.features.depth) {
    return NULL;
  }

  if (state.began) {
    return state.frameState.shouldRender ? state.textures[DEPTH][state.textureIndex[DEPTH]] : NULL;
  }

  XrFrameBeginInfo beginfo = { .type = XR_TYPE_FRAME_BEGIN_INFO };
  XR(xrBeginFrame(state.session, &beginfo), "Failed to begin headset rendering");
  state.began = true;

  if (!state.frameState.shouldRender) {
    return NULL;
  }

  XrSwapchainImageWaitInfo waitInfo = { XR_TYPE_SWAPCHAIN_IMAGE_WAIT_INFO, .timeout = XR_INFINITE_DURATION };
  XR(xrAcquireSwapchainImage(state.swapchain[COLOR], NULL, &state.textureIndex[COLOR]), "Failed to acquire color swapchain image");
  XR(xrWaitSwapchainImage(state.swapchain[COLOR], &waitInfo), "Failed to wait for color swapchain image");

  if (state.features.depth) {
    XR(xrAcquireSwapchainImage(state.swapchain[DEPTH], NULL, &state.textureIndex[DEPTH]), "Failed to acquire depth swapchain image");
    XR(xrWaitSwapchainImage(state.swapchain[DEPTH], &waitInfo), "Failed to wait for depth swapchain image");
  }

  return state.textures[DEPTH][state.textureIndex[DEPTH]];
}

static Pass* openxr_getPass(void) {
  if (state.began) {
    return state.frameState.shouldRender ? state.pass : NULL;
  }

  Texture* texture = openxr_getTexture();
  Texture* depthTexture = openxr_getDepthTexture();

  if (!texture) {
    return NULL;
  }

  Canvas canvas = {
    .count = 1,
    .textures[0] = texture,
    .depth.texture = depthTexture,
    .depth.format = state.depthFormat,
    .depth.load = LOAD_CLEAR,
    .depth.clear = 0.f,
    .samples = state.config.antialias ? 4 : 1
  };

  lovrGraphicsGetBackgroundColor(canvas.clears[0]);

  state.pass = lovrGraphicsGetPass(&(PassInfo) {
    .type = PASS_RENDER,
    .label = "Headset",
    .canvas = canvas
  });

  uint32_t count;
  XrView views[2];
  getViews(views, &count);

  for (uint32_t i = 0; i < count; i++) {
    state.layerViews[i].pose = views[i].pose;
    state.layerViews[i].fov = views[i].fov;

    float viewMatrix[16];
    mat4_fromQuat(viewMatrix, &views[i].pose.orientation.x);
    memcpy(viewMatrix + 12, &views[i].pose.position.x, 3 * sizeof(float));
    mat4_invert(viewMatrix);

    float projection[16];
    XrFovf* fov = &views[i].fov;
    mat4_fov(projection, -fov->angleLeft, fov->angleRight, fov->angleUp, -fov->angleDown, state.clipNear, state.clipFar);

    lovrPassSetViewMatrix(state.pass, i, viewMatrix);
    lovrPassSetProjection(state.pass, i, projection);
  }

  return state.pass;
}

static void openxr_submit(void) {
  if (!state.began || !SESSION_ACTIVE(state.sessionState)) {
    state.waited = false;
    return;
  }

  XrCompositionLayerBaseHeader const* layers[2];

  XrFrameEndInfo info = {
    .type = XR_TYPE_FRAME_END_INFO,
    .displayTime = state.frameState.predictedDisplayTime,
<<<<<<< HEAD
    .environmentBlendMode = XR_ENVIRONMENT_BLEND_MODE_OPAQUE,
    .layers = layers
=======
    .environmentBlendMode = state.blendMode,
    .layers = (const XrCompositionLayerBaseHeader*[1]) {
      (XrCompositionLayerBaseHeader*) &state.layers[0]
    }
>>>>>>> 7f5ab081
  };

  if (state.features.depth) {
    if (state.clipFar == 0.f) {
      state.depthInfo[0].nearZ = state.depthInfo[1].nearZ = +INFINITY;
      state.depthInfo[0].farZ = state.depthInfo[1].farZ = state.clipNear;
    } else {
      state.depthInfo[0].nearZ = state.depthInfo[1].nearZ = state.clipNear;
      state.depthInfo[0].farZ = state.depthInfo[1].farZ = state.clipFar;
    }
  }

  if (state.frameState.shouldRender) {
    XR(xrReleaseSwapchainImage(state.swapchain[COLOR], NULL), "Failed to release color swapchain image");

    if (state.features.depth) {
      XR(xrReleaseSwapchainImage(state.swapchain[DEPTH], NULL), "Failed to release depth swapchain image");
    }

    if (state.passthroughActive) {
      layers[0] = (const XrCompositionLayerBaseHeader*) &state.passthroughLayer;
      layers[1] = (const XrCompositionLayerBaseHeader*) &state.layers[0];
      info.layerCount = 2;
    } else {
      layers[0] = (const XrCompositionLayerBaseHeader*) &state.layers[0];
      info.layerCount = 1;
    }

    if (state.features.overlay || state.passthroughActive) {
      state.layers[0].layerFlags = XR_COMPOSITION_LAYER_BLEND_TEXTURE_SOURCE_ALPHA_BIT | XR_COMPOSITION_LAYER_UNPREMULTIPLIED_ALPHA_BIT;
    } else {
      state.layers[0].layerFlags = 0;
    }
  }

  XR(xrEndFrame(state.session, &info), "Failed to submit layers");
  state.began = false;
  state.waited = false;
}

static bool openxr_isFocused(void) {
  return state.sessionState == XR_SESSION_STATE_FOCUSED;
}

static bool openxr_isPassthroughEnabled(void) {
  return state.passthroughActive;
}

static bool openxr_setPassthroughEnabled(bool enable) {
  if (!state.features.passthrough) return false;

  XrResult result = XR_SUCCESS;

  if (!state.passthrough) {
    XrPassthroughCreateInfoFB info = { .type = XR_TYPE_PASSTHROUGH_CREATE_INFO_FB };
    result = xrCreatePassthroughFB(state.session, &info, &state.passthrough);

    if (XR_FAILED(result)) {
      return false;
    }

    XrPassthroughLayerCreateInfoFB layerInfo = {
      .type = XR_TYPE_PASSTHROUGH_LAYER_CREATE_INFO_FB,
      .passthrough = state.passthrough,
      .purpose = XR_PASSTHROUGH_LAYER_PURPOSE_RECONSTRUCTION_FB,
      .flags = XR_PASSTHROUGH_IS_RUNNING_AT_CREATION_BIT_FB
    };

    result = xrCreatePassthroughLayerFB(state.session, &layerInfo, &state.passthroughLayerHandle);

    if (XR_FAILED(result)) {
      xrDestroyPassthroughFB(state.passthrough);
      state.passthrough = NULL;
      return false;
    }

    state.passthroughLayer = (XrCompositionLayerPassthroughFB) {
      .type = XR_TYPE_COMPOSITION_LAYER_PASSTHROUGH_FB,
      .layerHandle = state.passthroughLayerHandle
    };
  }

  if (enable == state.passthroughActive) {
    return true;
  }

  if (enable) {
    result = xrPassthroughStartFB(state.passthrough);

    if (XR_SUCCEEDED(result)) {
      state.passthroughActive = true;
      return true;
    }
  } else {
    result = xrPassthroughPauseFB(state.passthrough);

    if (XR_SUCCEEDED(result)) {
      state.passthroughActive = false;
      return true;
    }
  }

  return false;
}

static double openxr_update(void) {
  if (state.waited) return openxr_getDeltaTime();

  XrEventDataBuffer e; // Not using designated initializers here to avoid an implicit 4k zero
  e.type = XR_TYPE_EVENT_DATA_BUFFER;
  e.next = NULL;

  while (xrPollEvent(state.instance, &e) == XR_SUCCESS) {
    switch (e.type) {
      case XR_TYPE_EVENT_DATA_SESSION_STATE_CHANGED: {
        XrEventDataSessionStateChanged* event = (XrEventDataSessionStateChanged*) &e;

        switch (event->state) {
          case XR_SESSION_STATE_READY:
            XR(xrBeginSession(state.session, &(XrSessionBeginInfo) {
              .type = XR_TYPE_SESSION_BEGIN_INFO,
              .primaryViewConfigurationType = XR_VIEW_CONFIGURATION_TYPE_PRIMARY_STEREO
            }), "Failed to begin session");
            break;

          case XR_SESSION_STATE_STOPPING:
            XR(xrEndSession(state.session), "Failed to end session");
            break;

          case XR_SESSION_STATE_EXITING:
          case XR_SESSION_STATE_LOSS_PENDING:
            lovrEventPush((Event) { .type = EVENT_QUIT, .data.quit.exitCode = 0 });
            break;

          default: break;
        }

        bool wasFocused = state.sessionState == XR_SESSION_STATE_FOCUSED;
        bool isFocused = event->state == XR_SESSION_STATE_FOCUSED;
        if (wasFocused != isFocused) {
          lovrEventPush((Event) { .type = EVENT_FOCUS, .data.boolean.value = isFocused });
        }

        state.sessionState = event->state;
        break;
      }

      default: break;
    }
    e.type = XR_TYPE_EVENT_DATA_BUFFER;
  }

  if (SESSION_ACTIVE(state.sessionState)) {
    state.lastDisplayTime = state.frameState.predictedDisplayTime;
    XR(xrWaitFrame(state.session, NULL, &state.frameState), "Failed to wait for next frame");
    state.waited = true;

    if (state.lastDisplayTime == 0.) {
      state.lastDisplayTime = state.frameState.predictedDisplayTime - state.frameState.predictedDisplayPeriod;
    }

    XrActiveActionSet activeSets[] = {
      { state.actionSet, XR_NULL_PATH }
    };

    XrActionsSyncInfo syncInfo = {
      .type = XR_TYPE_ACTIONS_SYNC_INFO,
      .countActiveActionSets = COUNTOF(activeSets),
      .activeActionSets = activeSets
    };

    XR(xrSyncActions(state.session, &syncInfo), "Failed to sync actions");
  }

  // Throttle when session is idle (but not too much, a desktop window might be rendering stuff)
  if (state.sessionState == XR_SESSION_STATE_IDLE) {
    os_sleep(.001);
  }

  return openxr_getDeltaTime();
}

HeadsetInterface lovrHeadsetOpenXRDriver = {
  .driverType = DRIVER_OPENXR,
  .getVulkanPhysicalDevice = openxr_getVulkanPhysicalDevice,
  .createVulkanInstance = openxr_createVulkanInstance,
  .createVulkanDevice = openxr_createVulkanDevice,
  .init = openxr_init,
  .start = openxr_start,
  .stop = openxr_stop,
  .destroy = openxr_destroy,
  .getName = openxr_getName,
  .getOriginType = openxr_getOriginType,
  .getDisplayDimensions = openxr_getDisplayDimensions,
  .getDisplayFrequency = openxr_getDisplayFrequency,
  .getDisplayFrequencies = openxr_getDisplayFrequencies,
  .setDisplayFrequency = openxr_setDisplayFrequency,
  .getDisplayTime = openxr_getDisplayTime,
  .getDeltaTime = openxr_getDeltaTime,
  .getViewCount = openxr_getViewCount,
  .getViewPose = openxr_getViewPose,
  .getViewAngles = openxr_getViewAngles,
  .getClipDistance = openxr_getClipDistance,
  .setClipDistance = openxr_setClipDistance,
  .getBoundsDimensions = openxr_getBoundsDimensions,
  .getBoundsGeometry = openxr_getBoundsGeometry,
  .getPose = openxr_getPose,
  .getVelocity = openxr_getVelocity,
  .isDown = openxr_isDown,
  .isTouched = openxr_isTouched,
  .getAxis = openxr_getAxis,
  .getSkeleton = openxr_getSkeleton,
  .vibrate = openxr_vibrate,
  .newModelData = openxr_newModelData,
  .animate = openxr_animate,
  .getTexture = openxr_getTexture,
  .getPass = openxr_getPass,
  .submit = openxr_submit,
  .isFocused = openxr_isFocused,
  .isPassthroughEnabled = openxr_isPassthroughEnabled,
  .setPassthroughEnabled = openxr_setPassthroughEnabled,
  .update = openxr_update
};<|MERGE_RESOLUTION|>--- conflicted
+++ resolved
@@ -2142,15 +2142,8 @@
   XrFrameEndInfo info = {
     .type = XR_TYPE_FRAME_END_INFO,
     .displayTime = state.frameState.predictedDisplayTime,
-<<<<<<< HEAD
-    .environmentBlendMode = XR_ENVIRONMENT_BLEND_MODE_OPAQUE,
+    .environmentBlendMode = state.blendMode,
     .layers = layers
-=======
-    .environmentBlendMode = state.blendMode,
-    .layers = (const XrCompositionLayerBaseHeader*[1]) {
-      (XrCompositionLayerBaseHeader*) &state.layers[0]
-    }
->>>>>>> 7f5ab081
   };
 
   if (state.features.depth) {
