--- conflicted
+++ resolved
@@ -199,58 +199,12 @@
   lovrFontAlignLine(lineStart, vertexCursor, cx, halign);
 }
 
-<<<<<<< HEAD
 void lovrFontMeasure(Font* font, const char* str, size_t length, float wrap, float* width, float* lastLineWidth, float* height, uint32_t* lineCount, uint32_t* glyphCount) {
-  float x = 0.f;
-  const char* end = str + length;
-  size_t bytes;
-  unsigned int previous = '\0';
-  unsigned int codepoint;
-  float scale = 1.f / font->pixelDensity;
-  *width = 0.f;
-  *lastLineWidth = 0.f;
-  *lineCount = 0;
-  *glyphCount = 0;
-
-  while ((bytes = utf8_decode(str, end, &codepoint)) > 0) {
-    if (codepoint == '\n' || (wrap && x * scale > wrap && codepoint == ' ')) {
-      *width = MAX(*width, x * scale);
-      (*lineCount)++;
-      x = 0.f;
-      previous = '\0';
-      str += bytes;
-      continue;
-    }
-
-    // Tabs
-    if (codepoint == '\t') {
-      Glyph* space = lovrFontGetGlyph(font, ' ');
-      x += space->advance * 4.f;
-      str += bytes;
-      continue;
-    }
-
-    Glyph* glyph = lovrFontGetGlyph(font, codepoint);
-
-    if (glyph->w > 0 && glyph->h > 0) {
-      (*glyphCount)++;
-    }
-
-    x += glyph->advance + lovrFontGetKerning(font, previous, codepoint);
-    previous = codepoint;
-    str += bytes;
-  }
-
-  *width = MAX(*width, x * scale);
-  *lastLineWidth = x * scale;
-  *height = ((*lineCount + 1) * lovrRasterizerGetHeight(font->rasterizer) * font->lineHeight) * (font->flip ? -1 : 1);
-=======
-void lovrFontMeasure(Font* font, const char* str, size_t length, float wrap, float* width, float* height, uint32_t* lineCount, uint32_t* glyphCount) {
   wrap *= font->pixelDensity;
-  lovrRasterizerMeasure(font->rasterizer, str, length, wrap, width, height, lineCount, glyphCount);
+  lovrRasterizerMeasure(font->rasterizer, str, length, wrap, width, lastLineWidth, height, lineCount, glyphCount);
   *width /= font->pixelDensity;
+  *lastLineWidth /= font->pixelDensity;
   *height *= font->lineHeight * (font->flip ? -1 : 1);
->>>>>>> 06dd81f6
 }
 
 uint32_t lovrFontGetPadding(Font* font) {
