#include <stdbool.h>
#include <stdint.h>
#include <stddef.h>
#include "modules/data/soundData.h"
#include "core/arr.h"

#pragma once

struct SoundData;

typedef struct Source Source;

typedef enum {
  AUDIO_PLAYBACK,
  AUDIO_CAPTURE,

  AUDIO_TYPE_COUNT
} AudioType;

typedef enum {
  SOURCE_STATIC,
  SOURCE_STREAM
} SourceType;

<<<<<<< HEAD
typedef void* AudioDeviceIdentifier;

typedef struct {
  bool enable;
  bool start;
  AudioDeviceIdentifier device;
  int sampleRate;
  SampleFormat format;
} AudioConfig;

=======
typedef enum {
  UNIT_SECONDS,
  UNIT_SAMPLES
} TimeUnit;
>>>>>>> 40361474
typedef struct {
  AudioType type;
  const char *name;
  bool isDefault;
} AudioDevice;
typedef arr_t(AudioDevice) AudioDeviceArr;

bool lovrAudioInit();
void lovrAudioDestroy(void);
bool lovrAudioStart(AudioType type);
bool lovrAudioStop(AudioType type);
float lovrAudioGetVolume(void);
void lovrAudioSetVolume(float volume);
void lovrAudioSetListenerPose(float position[4], float orientation[4]);
double lovrAudioConvertToSeconds(uint32_t sampleCount, AudioType context);

Source* lovrSourceCreate(struct SoundData* soundData, bool spatial);
void lovrSourceDestroy(void* ref);
void lovrSourcePlay(Source* source);
void lovrSourcePause(Source* source);
void lovrSourceStop(Source* source);
bool lovrSourceIsPlaying(Source* source);
bool lovrSourceIsLooping(Source* source);
void lovrSourceSetLooping(Source* source, bool isLooping);
float lovrSourceGetVolume(Source* source);
void lovrSourceSetVolume(Source* source, float volume);
bool lovrSourceGetSpatial(Source *source);
void lovrSourceSetPose(Source *source, float position[4], float orientation[4]);
uint32_t lovrSourceGetTime(Source* source);
void lovrSourceSetTime(Source* source, uint32_t sample);
struct SoundData* lovrSourceGetSoundData(Source* source);

struct SoundData* lovrAudioGetCaptureStream();

// Return a list of devices for the given type. Must be freed with lovrAudioFreeDevices.
AudioDeviceArr* lovrAudioGetDevices(AudioType type);
// free a list of devices returned from above call
void lovrAudioFreeDevices(AudioDeviceArr *devices);

void lovrAudioSetCaptureFormat(SampleFormat format, int sampleRate);
void lovrAudioUseDevice(AudioType type, const char *deviceName);<|MERGE_RESOLUTION|>--- conflicted
+++ resolved
@@ -22,23 +22,6 @@
   SOURCE_STREAM
 } SourceType;
 
-<<<<<<< HEAD
-typedef void* AudioDeviceIdentifier;
-
-typedef struct {
-  bool enable;
-  bool start;
-  AudioDeviceIdentifier device;
-  int sampleRate;
-  SampleFormat format;
-} AudioConfig;
-
-=======
-typedef enum {
-  UNIT_SECONDS,
-  UNIT_SAMPLES
-} TimeUnit;
->>>>>>> 40361474
 typedef struct {
   AudioType type;
   const char *name;
