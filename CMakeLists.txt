cmake_minimum_required(VERSION 3.1.0)
cmake_policy(SET CMP0063 NEW)
project(lovr)

# Options
option(LOVR_ENABLE_AUDIO "Enable the audio module" ON)
option(LOVR_ENABLE_DATA "Enable the data module" ON)
option(LOVR_ENABLE_EVENT "Enable the event module" ON)
option(LOVR_ENABLE_FILESYSTEM "Enable the filesystem module" ON)
option(LOVR_ENABLE_GRAPHICS "Enable the graphics module" ON)
option(LOVR_ENABLE_HEADSET "Enable the headset module" ON)
option(LOVR_ENABLE_MATH "Enable the math module" ON)
option(LOVR_ENABLE_PHYSICS "Enable the physics module" ON)
option(LOVR_ENABLE_THREAD "Enable the thread module" ON)
option(LOVR_ENABLE_TIMER "Enable the timer module" ON)

option(LOVR_ENABLE_ENET "Bundle with lua-enet" ON)
option(LOVR_ENABLE_JSON "Bundle with lua-cjson" ON)

option(LOVR_USE_LUAJIT "Use LuaJIT instead of Lua" ON)
option(LOVR_USE_OPENVR "Enable the OpenVR backend for the headset module" ON)
option(LOVR_USE_WEBVR "Enable the WebVR backend for the headset module" OFF)
option(LOVR_USE_OCULUS "Enable the LibOVR backend for the headset module (be sure to also set LOVR_OCULUS_PATH to point to the Oculus SDK)" OFF)
option(LOVR_USE_OCULUS_MOBILE "Enable the Oculus Mobile (Android) backend for the headset module" OFF)
option(LOVR_USE_DESKTOP_HEADSET "Enable the keyboard/mouse backend for the headset module" ON)
option(LOVR_USE_LEAP "Enable the Leap Motion backend for the headset module" OFF)
option(LOVR_USE_SSE "Enable SIMD use of intrinsics" ON)

option(LOVR_SYSTEM_PHYSFS "Use the system-provided PhysFS" OFF)
option(LOVR_SYSTEM_ENET "Use the system-provided enet" OFF)
option(LOVR_SYSTEM_GLFW "Use the system-provided glfw" OFF)
option(LOVR_SYSTEM_LUA "Use the system-provided Lua" OFF)
option(LOVR_SYSTEM_ODE "Use the system-provided ODE" OFF)
option(LOVR_SYSTEM_OPENAL "Use the system-provided OpenAL" OFF)

option(LOVR_BUILD_SHARED "Build as a shared library instead of an executable" OFF)

# Setup
if(EMSCRIPTEN)
  string(CONCAT LOVR_EMSCRIPTEN_FLAGS
    "-O3 "
    "-s WASM=1 "
    "-s USE_GLFW=3 "
    "-s USE_WEBGL2=1 "
    "-s GL_PREINITIALIZED_CONTEXT=1 "
    "-s USE_ZLIB=1 "
    "-s USE_PTHREADS=0 "
    "-s FULL_ES2=1 "
    "-s FULL_ES3=1 "
    "-s FORCE_FILESYSTEM=1 "
    "-s ALLOW_MEMORY_GROWTH=1 "
    "-s \"EXPORTED_FUNCTIONS=[ "
      "'_main','_lovrDestroy',"
      "'_mat4_identity','_mat4_invert','_mat4_multiply','_mat4_rotateQuat','_mat4_transform','_mat4_transformDirection','_mat4_translate',"
      "'_quat_fromMat4','_quat_getAngleAxis'"
    "]\" "
    "-s \"EXTRA_EXPORTED_RUNTIME_METHODS=['getValue','setValue']\" "
    "--js-library \"${CMAKE_CURRENT_SOURCE_DIR}/src/resources/webvr.js\" "
    "--shell-file \"${CMAKE_CURRENT_SOURCE_DIR}/src/resources/lovr.html\""
  )
  set(CMAKE_C_FLAGS "${CMAKE_C_FLAGS} ${LOVR_EMSCRIPTEN_FLAGS}")
  set(CMAKE_CXX_FLAGS "${CMAKE_CXX_FLAGS} ${LOVR_EMSCRIPTEN_FLAGS}")
  set(CMAKE_EXECUTABLE_SUFFIX ".html")
  set(LOVR_USE_WEBVR ON)
  set(LOVR_USE_OPENVR OFF)
  set(LOVR_USE_OCULUS OFF)
  set(LOVR_ENABLE_THREAD OFF)
elseif(ANDROID)
  set(LOVR_USE_OPENVR OFF)
  set(LOVR_USE_OCULUS OFF)
  set(LOVR_USE_DESKTOP_HEADSET OFF)
  set(LOVR_USE_OCULUS_MOBILE ON)
  set(LOVR_BUILD_SHARED ON) # Android has only "activities"
elseif(UNIX)
  if(APPLE)
    set(CMAKE_MACOSX_RPATH 1)
  endif()
  find_package(PkgConfig)
endif()

if(EMSCRIPTEN OR ${CMAKE_SYSTEM_PROCESSOR} MATCHES "arm" OR ${CMAKE_SYSTEM_PROCESSOR} MATCHES "aarch64")
  set(LOVR_USE_SSE OFF)
endif()

# PhysicsFS
if(LOVR_ENABLE_FILESYSTEM)
  if(LOVR_SYSTEM_PHYSFS)
    find_package(PhysFS REQUIRED)
    include_directories(${PHYSFS_INCLUDE_DIR})
    set(LOVR_PHYSFS ${PHYSFS_LIBRARY})
  else()
    set(PHYSFS_BUILD_STATIC OFF CACHE BOOL "")
    set(PHYSFS_ARCHIVE_7Z OFF CACHE BOOL "")
    set(PHYSFS_ARCHIVE_GRP OFF CACHE BOOL "")
    set(PHYSFS_ARCHIVE_WAD OFF CACHE BOOL "")
    set(PHYSFS_ARCHIVE_HOG OFF CACHE BOOL "")
    set(PHYSFS_ARCHIVE_MVL OFF CACHE BOOL "")
    set(PHYSFS_ARCHIVE_QPAK OFF CACHE BOOL "")
    set(PHYSFS_ARCHIVE_SLB OFF CACHE BOOL "")
    set(PHYSFS_ARCHIVE_ISO9660 OFF CACHE BOOL "")
    set(PHYSFS_ARCHIVE_VDF OFF CACHE BOOL "")
    set(PHYSFS_BUILD_TEST OFF CACHE BOOL "")
    set(PHYSFS_BUILD_WX_TEST FALSE CACHE BOOL "")
    add_subdirectory(deps/physfs physfs)
    include_directories(deps/physfs/src)
    set(LOVR_PHYSFS physfs)
  endif()
endif()

# enet
if(LOVR_ENABLE_ENET)
  if(LOVR_SYSTEM_ENET)
    pkg_search_module(ENET REQUIRED enet)
    include_directories(${ENET_INCLUDE_DIRS})
    set(LOVR_ENET ${ENET_LIBRARIES})
  else()
    if(EMSCRIPTEN)
      set(HAVE_HAS_SOCKLEN_T TRUE CACHE BOOL "")
    endif()
    add_subdirectory(deps/enet enet)
    include_directories(deps/enet/include)
    set(LOVR_ENET enet)
    if(WIN32)
      set(LOVR_ENET ${LOVR_ENET} ws2_32 winmm)
    endif()
    if(EMSCRIPTEN)
      target_compile_definitions(enet PRIVATE __APPLE__)
    endif()
  endif()
endif()

# GLFW
if(NOT (EMSCRIPTEN OR ANDROID))
  if(LOVR_SYSTEM_GLFW)
    pkg_search_module(GLFW REQUIRED glfw3)
    include_directories(${GLFW_INCLUDE_DIRS})
    set(LOVR_GLFW ${GLFW_LIBRARIES})
  else()
    set(GLFW_BUILD_EXAMPLES OFF CACHE BOOL "")
    set(GLFW_BUILD_TESTS OFF CACHE BOOL "")
    set(GLFW_BUILD_DOCS OFF CACHE BOOL "")
    set(BUILD_SHARED_LIBS ON CACHE BOOL "")
    add_subdirectory(deps/glfw glfw)
    include_directories(deps/glfw/include)
    set(LOVR_GLFW glfw ${GLFW_LIBRARIES})
  endif()
  unset(LIB_SUFFIX CACHE)
endif()

# Lua
if(LOVR_USE_LUAJIT AND NOT EMSCRIPTEN)
  if (APPLE)
    set(CMAKE_EXE_LINKER_FLAGS "${CMAKE_EXE_LINKER_FLAGS} -pagezero_size 10000 -image_base 100000000")
  endif()
  if(LOVR_SYSTEM_LUA)
    pkg_search_module(LUAJIT REQUIRED luajit)
    include_directories(${LUAJIT_INCLUDE_DIRS})
    set(LOVR_LUA ${LUAJIT_LIBRARIES})
  else()
    add_subdirectory(deps/luajit luajit)
    include_directories(deps/luajit/src ${CMAKE_BINARY_DIR}/luajit)
    set(LOVR_LUA libluajit)
  endif()
else()
  if(EMSCRIPTEN)
    option(LUA_USE_RELATIVE_LOADLIB OFF)
    option(LUA_USE_ULONGJMP OFF)
    option(LUA_USE_POPEN OFF)
  endif()
  if(LOVR_SYSTEM_LUA)
    pkg_search_module(LUA REQUIRED lua)
    include_directories(${LUA_INCLUDE_DIRS})
    set(LOVR_LUA ${LUA_LIBRARIES})
  else()
    add_subdirectory(deps/lua lua)
    include_directories(deps/lua/src ${CMAKE_BINARY_DIR}/lua)
    set(LOVR_LUA liblua_static)
    set_target_properties(lua luac liblua liblua_static PROPERTIES EXCLUDE_FROM_ALL 1)
  endif()
endif()

# MSDF
if(LOVR_ENABLE_DATA)
  set(BUILD_SHARED_LIBS OFF)
  add_subdirectory(deps/msdfgen lib_msdfgen)
  set(BUILD_SHARED_LIBS ON)
  include_directories(deps/msdfgen)
  set(LOVR_MSDF lib_msdfgen)
endif()

# ODE
if(LOVR_ENABLE_PHYSICS)
  if(LOVR_SYSTEM_ODE)
    pkg_search_module(ODE REQUIRED ode)
    pkg_search_module(CCD REQUIRED ccd)
    include_directories(${ODE_INCLUDE_DIRS} ${CCD_INCLUDE_DIRS})
    set(CMAKE_EXE_LINKER_FLAGS "${CMAKE_EXE_LINKER_FLAGS} -lstdc++")
    set(LOVR_ODE ode ccd)
  else()
    if(EMSCRIPTEN)
      set(ODE_BUILD_SHARED OFF CACHE BOOL "")
    else()
      set(ODE_BUILD_SHARED ON CACHE BOOL "")
    endif()
    add_subdirectory(deps/ode ode)
    if(NOT WIN32)
      set_target_properties(ode PROPERTIES COMPILE_FLAGS "-Wno-unused-volatile-lvalue -Wno-array-bounds -Wno-undefined-var-template")
    endif()
    include_directories(deps/ode/include "${CMAKE_CURRENT_BINARY_DIR}/ode/include")
    set(LOVR_ODE ode)
  endif()
endif()

# OpenAL
if(LOVR_ENABLE_AUDIO)
  if(LOVR_SYSTEM_OPENAL)
    pkg_search_module(OPENAL openal-soft)
    if (NOT OPENAL_FOUND)
      pkg_search_module(OPENAL openal)
      if (NOT OPENAL_FOUND)
        message(FATAL_ERROR "OpenAL not found.")
      endif()
    endif()
    include_directories(${OPENAL_INCLUDE_DIRS})
    string(REPLACE ";" " " OPENAL_LDFLAGS_STR "${OPENAL_LDFLAGS}")
    set(CMAKE_EXE_LINKER_FLAGS "${CMAKE_EXE_LINKER_FLAGS} ${OPENAL_LDFLAGS_STR}")
    set(LOVR_OPENAL ${OPENAL_LIBRARIES})
  else()
    set(ALSOFT_UTILS OFF CACHE BOOL "")
    set(ALSOFT_EXAMPLES OFF CACHE BOOL "")
    set(ALSOFT_TESTS OFF CACHE BOOL "")
    if(NOT EMSCRIPTEN)
      add_subdirectory(deps/openal-soft openal)
      set(LOVR_OPENAL OpenAL)
      if(WIN32)
        set_target_properties(OpenAL PROPERTIES COMPILE_FLAGS "/wd4005 /wd4098")
      endif()
    endif()
    include_directories(deps/openal-soft/include)
  endif()
endif()

# OpenGL
if(NOT (WIN32 OR EMSCRIPTEN OR ANDROID))
  find_package(OpenGL REQUIRED)
  include_directories(${OPENGL_INCLUDE_DIRS})
  set(LOVR_OPENGL ${OPENGL_LIBRARIES})
endif()

# OpenVR
if(LOVR_ENABLE_HEADSET AND LOVR_USE_OPENVR)
  set(BUILD_SHARED ON CACHE BOOL "")
  set(BUILD_UNIVERSAL OFF CACHE BOOL "")
  include_directories(deps/openvr/headers)
  include_directories(deps/openvr/src)
  include_directories(deps/openvr/src/vrcommon)
  if(WIN32 AND CMAKE_SIZEOF_VOID_P EQUAL 8)
    set(LOVR_OPENVR openvr_api64)
  else()
    set(LOVR_OPENVR openvr_api)
  endif()
  add_subdirectory(deps/openvr)
  set_target_properties(${LOVR_OPENVR} PROPERTIES
    LIBRARY_OUTPUT_DIRECTORY "${CMAKE_CURRENT_BINARY_DIR}/openvr_api"
    RUNTIME_OUTPUT_DIRECTORY "${CMAKE_CURRENT_BINARY_DIR}/openvr_api"
  )
endif()

# Leap Motion
if(LOVR_ENABLE_HEADSET AND LOVR_USE_LEAP)
  if(NOT LOVR_LEAP_PATH)
    message(FATAL_ERROR "LOVR_USE_LEAP requires the LOVR_LEAP_PATH to be set to the location of the Leap Motion SDK (LeapSDK) folder")
  endif()
  if(CMAKE_SIZEOF_VOID_P EQUAL 8)
    set(LEAP_ARCH "x64")
  else()
    set(LEAP_ARCH "x86")
  endif()
  add_library(LeapC SHARED IMPORTED)
  include_directories("${LOVR_LEAP_PATH}/include")
  set_target_properties(LeapC PROPERTIES IMPORTED_IMPLIB "${LOVR_LEAP_PATH}/lib/${LEAP_ARCH}/LeapC.lib")
  set_target_properties(LeapC PROPERTIES IMPORTED_LOCATION "${LOVR_LEAP_PATH}/lib/${LEAP_ARCH}/LeapC.dll")
  set(LOVR_LEAP LeapC)
endif()

# Oculus SDK -- expects Oculus SDK 1.26.0 or later
if(LOVR_ENABLE_HEADSET AND LOVR_USE_OCULUS)
  if(NOT LOVR_OCULUS_PATH)
    message(FATAL_ERROR "LOVR_USE_OCULUS requires the LOVR_OCULUS_PATH to be set to the location of the Oculus Desktop SDK (LibOVR) folder")
  endif()
  if(CMAKE_BUILD_TYPE STREQUAL "Release")
    set(OCULUS_BUILD_TYPE "Release")
  else()
    set(OCULUS_BUILD_TYPE "Debug")
  endif()
  if(CMAKE_SIZEOF_VOID_P EQUAL 8)
    set(OCULUS_ARCH "x64")
  else()
    set(OCULUS_ARCH "Win32")
  endif()
  include_directories("${LOVR_OCULUS_PATH}/LibOVR/Include")
  link_directories("${LOVR_OCULUS_PATH}/LibOVR/Lib/Windows/${OCULUS_ARCH}/${OCULUS_BUILD_TYPE}/VS2017")
  set(LOVR_OCULUS LibOVR)
endif()

# pthreads
if(LOVR_ENABLE_THREAD)
  if(NOT WIN32 AND NOT EMSCRIPTEN)
    set(THREADS_PREFER_PTHREAD_FLAG ON)
    find_package(Threads REQUIRED)
    set(LOVR_PTHREADS Threads::Threads)
  endif()
endif()

# LÖVR

set(LOVR_SRC
  src/main.c
  src/core/arr.c
  src/core/platform.c
  src/core/ref.c
  src/core/utf.c
  src/core/util.c
  src/api/api.c
  src/api/l_lovr.c
  src/lib/map/map.c
)

if (LOVR_BUILD_SHARED)
  add_library(lovr SHARED ${LOVR_SRC})
else()
  add_executable(lovr ${LOVR_SRC})
endif()

set_target_properties(lovr PROPERTIES C_VISIBILITY_PRESET default)
set_target_properties(lovr PROPERTIES C_STANDARD 99)
target_include_directories(lovr PRIVATE src src/core src/modules)
target_link_libraries(lovr
  ${LOVR_ENET}
  ${LOVR_GLFW}
  ${LOVR_LUA}
  ${LOVR_MSDF}
  ${LOVR_ODE}
  ${LOVR_OPENAL}
  ${LOVR_OPENGL}
  ${LOVR_OPENVR}
  ${LOVR_OCULUS}
  ${LOVR_LEAP}
  ${LOVR_PHYSFS}
  ${LOVR_PTHREADS}
  ${LOVR_EMSCRIPTEN_FLAGS}
)

if(LOVR_USE_LUAJIT)
  target_compile_definitions(lovr PUBLIC -DLOVR_USE_LUAJIT)
endif()

if(LOVR_ENABLE_AUDIO)
  add_definitions(-DLOVR_ENABLE_AUDIO)
  target_sources(lovr PRIVATE
<<<<<<< HEAD
    src/modules/audio/audio.c
    src/modules/audio/source.c
    src/modules/audio/microphone.c
    src/api/l_audio.c
    src/api/l_source.c
    src/api/l_microphone.c
=======
    src/audio/audio.c
    src/api/audio.c
    src/api/types/source.c
>>>>>>> 2b379813
  )
endif()

if(LOVR_ENABLE_DATA)
  add_definitions(-DLOVR_ENABLE_DATA)
  target_sources(lovr PRIVATE
<<<<<<< HEAD
    src/modules/data/audioStream.c
    src/modules/data/blob.c
    src/modules/data/modelData.c
    src/modules/data/modelData_gltf.c
    src/modules/data/modelData_obj.c
    src/modules/data/rasterizer.c
    src/modules/data/soundData.c
    src/modules/data/textureData.c
    src/api/l_data.c
    src/api/l_audioStream.c
    src/api/l_blob.c
    src/api/l_modelData.c
    src/api/l_rasterizer.c
    src/api/l_soundData.c
    src/api/l_textureData.c
=======
    src/data/blob.c
    src/data/modelData.c
    src/data/modelData_gltf.c
    src/data/modelData_obj.c
    src/data/rasterizer.c
    src/data/soundData.c
    src/data/textureData.c
    src/api/data.c
    src/api/types/blob.c
    src/api/types/modelData.c
    src/api/types/rasterizer.c
    src/api/types/soundData.c
    src/api/types/textureData.c
>>>>>>> 2b379813
    src/lib/stb/stb_image.c
    src/lib/stb/stb_image_write.c
    src/lib/stb/stb_truetype.c
    src/lib/stb/stb_vorbis.c
    src/lib/jsmn/jsmn.c
  )
endif()

if(LOVR_ENABLE_EVENT)
  add_definitions(-DLOVR_ENABLE_EVENT)
  target_sources(lovr PRIVATE
    src/modules/event/event.c
    src/api/l_event.c
  )
endif()

if(LOVR_ENABLE_FILESYSTEM)
  add_definitions(-DLOVR_ENABLE_FILESYSTEM)
  target_sources(lovr PRIVATE
    src/modules/filesystem/file.c
    src/modules/filesystem/filesystem.c
    src/api/l_filesystem.c
  )
endif()

if(LOVR_ENABLE_GRAPHICS)
  add_definitions(-DLOVR_ENABLE_GRAPHICS)
  target_sources(lovr PRIVATE
    src/modules/graphics/buffer.c
    src/modules/graphics/canvas.c
    src/modules/graphics/font.c
    src/modules/graphics/graphics.c
    src/modules/graphics/material.c
    src/modules/graphics/mesh.c
    src/modules/graphics/model.c
    src/modules/graphics/opengl.c
    src/modules/graphics/shader.c
    src/modules/graphics/texture.c
    src/api/l_graphics.c
    src/api/l_canvas.c
    src/api/l_font.c
    src/api/l_material.c
    src/api/l_mesh.c
    src/api/l_model.c
    src/api/l_shader.c
    src/api/l_shaderBlock.c
    src/api/l_texture.c
    src/resources/shaders.c
    src/lib/glad/glad.c
  )
endif()

if(LOVR_ENABLE_HEADSET)
  add_definitions(-DLOVR_ENABLE_HEADSET)
  target_sources(lovr PRIVATE
    src/api/l_headset.c
    src/modules/headset/headset.c
  )

  if(LOVR_USE_OPENVR)
    add_definitions(-DLOVR_USE_OPENVR)
    target_sources(lovr PRIVATE src/modules/headset/openvr.c)
  endif()
  if(LOVR_USE_OCULUS)
    add_definitions(-DLOVR_USE_OCULUS)
    target_sources(lovr PRIVATE src/modules/headset/oculus.c)
  endif()
  if(LOVR_USE_OCULUS_MOBILE)
    add_definitions(-DLOVR_USE_OCULUS_MOBILE)
    target_sources(lovr PRIVATE src/modules/headset/oculus_mobile.c)
  endif()
  if(LOVR_USE_WEBVR)
    add_definitions(-DLOVR_USE_WEBVR)
    target_sources(lovr PRIVATE src/modules/headset/webvr.c)
  endif()
  if(LOVR_USE_DESKTOP_HEADSET)
    add_definitions(-DLOVR_USE_DESKTOP_HEADSET)
    target_sources(lovr PRIVATE src/modules/headset/desktop.c)
  endif()
  if(LOVR_USE_LEAP)
    add_definitions(-DLOVR_USE_LEAP)
    target_sources(lovr PRIVATE src/modules/headset/leap.c)
  endif()
endif()

if(LOVR_ENABLE_MATH)
  add_definitions(-DLOVR_ENABLE_MATH)
  target_sources(lovr PRIVATE
    src/modules/math/math.c
    src/modules/math/curve.c
    src/modules/math/pool.c
    src/modules/math/randomGenerator.c
    src/api/l_math.c
    src/api/l_curve.c
    src/api/l_randomGenerator.c
    src/api/l_vectors.c
    src/lib/noise1234/noise1234.c
  )

  if(LOVR_USE_SSE)
    add_definitions(-DLOVR_USE_SSE)
  endif()
endif()

if(LOVR_ENABLE_PHYSICS)
  add_definitions(-DLOVR_ENABLE_PHYSICS)
  target_sources(lovr PRIVATE
    src/modules/physics/physics.c
    src/api/l_physics.c
    src/api/l_collider.c
    src/api/l_joints.c
    src/api/l_shapes.c
    src/api/l_world.c
  )
endif()

if(LOVR_ENABLE_THREAD)
  add_definitions(-DLOVR_ENABLE_THREAD)
  target_sources(lovr PRIVATE
    src/modules/thread/channel.c
    src/modules/thread/thread.c
    src/api/l_thread_module.c
    src/api/l_channel.c
    src/api/l_thread.c
    src/lib/tinycthread/tinycthread.c
  )
endif()

if(LOVR_ENABLE_TIMER)
  add_definitions(-DLOVR_ENABLE_TIMER)
  target_sources(lovr PRIVATE src/modules/timer/timer.c src/api/l_timer.c)
endif()

if(LOVR_ENABLE_ENET)
  add_definitions(-DLOVR_ENABLE_ENET)
  target_sources(lovr PRIVATE src/lib/lua-enet/enet.c)
endif()

if(LOVR_ENABLE_JSON)
  add_definitions(-DLOVR_ENABLE_JSON)
  target_sources(lovr PRIVATE
    src/lib/lua-cjson/fpconv.c
    src/lib/lua-cjson/lua_cjson.c
    src/lib/lua-cjson/strbuf.c
  )
endif()

# Platforms
if(WIN32)
  set_target_properties(lovr PROPERTIES COMPILE_FLAGS "/wd4244")
  set_target_properties(lovr PROPERTIES LINK_FLAGS_DEBUG "/SUBSYSTEM:CONSOLE")
  set_target_properties(lovr PROPERTIES LINK_FLAGS_RELEASE "/SUBSYSTEM:windows /ENTRY:mainCRTStartup")
  target_compile_definitions(lovr PUBLIC -D_CRT_SECURE_NO_WARNINGS)
  target_compile_definitions(lovr PUBLIC -D_CRT_NONSTDC_NO_WARNINGS)

  if(MSVC_VERSION VERSION_LESS 1900)
    target_compile_definitions(lovr PUBLIC -Dinline=__inline -Dsnprintf=_snprintf)
  endif()

  function(move_dll)
    if(TARGET ${ARGV0})
      add_custom_command(TARGET lovr POST_BUILD
        COMMAND ${CMAKE_COMMAND} -E copy
        $<TARGET_FILE:${ARGV0}>
        ${CMAKE_CURRENT_BINARY_DIR}/$<CONFIGURATION>/$<TARGET_FILE_NAME:${ARGV0}>
      )
    endif()
  endfunction()

  move_dll(${LOVR_GLFW})
  move_dll(${LOVR_LUA})
  move_dll(${LOVR_ODE})
  move_dll(${LOVR_OPENAL})
  move_dll(${LOVR_OPENVR})
  move_dll(${LOVR_PHYSFS})
  move_dll(${LOVR_LEAP})
  target_compile_definitions(lovr PRIVATE -DLOVR_GL)
elseif(APPLE)
  target_compile_definitions(lovr PRIVATE -DLOVR_GL)
elseif(EMSCRIPTEN)
  target_compile_definitions(lovr PRIVATE -DLOVR_WEBGL)
elseif(ANDROID)
  target_link_libraries(lovr log EGL GLESv3)
  target_compile_definitions(lovr PRIVATE -DLOVR_GLES)
elseif(UNIX)
  target_compile_definitions(lovr PRIVATE -DLOVR_GL)
endif()<|MERGE_RESOLUTION|>--- conflicted
+++ resolved
@@ -358,26 +358,16 @@
 if(LOVR_ENABLE_AUDIO)
   add_definitions(-DLOVR_ENABLE_AUDIO)
   target_sources(lovr PRIVATE
-<<<<<<< HEAD
+    src/lib/miniaudio/miniaudio.c
     src/modules/audio/audio.c
-    src/modules/audio/source.c
-    src/modules/audio/microphone.c
     src/api/l_audio.c
     src/api/l_source.c
-    src/api/l_microphone.c
-=======
-    src/audio/audio.c
-    src/api/audio.c
-    src/api/types/source.c
->>>>>>> 2b379813
   )
 endif()
 
 if(LOVR_ENABLE_DATA)
   add_definitions(-DLOVR_ENABLE_DATA)
   target_sources(lovr PRIVATE
-<<<<<<< HEAD
-    src/modules/data/audioStream.c
     src/modules/data/blob.c
     src/modules/data/modelData.c
     src/modules/data/modelData_gltf.c
@@ -386,27 +376,11 @@
     src/modules/data/soundData.c
     src/modules/data/textureData.c
     src/api/l_data.c
-    src/api/l_audioStream.c
     src/api/l_blob.c
     src/api/l_modelData.c
     src/api/l_rasterizer.c
     src/api/l_soundData.c
     src/api/l_textureData.c
-=======
-    src/data/blob.c
-    src/data/modelData.c
-    src/data/modelData_gltf.c
-    src/data/modelData_obj.c
-    src/data/rasterizer.c
-    src/data/soundData.c
-    src/data/textureData.c
-    src/api/data.c
-    src/api/types/blob.c
-    src/api/types/modelData.c
-    src/api/types/rasterizer.c
-    src/api/types/soundData.c
-    src/api/types/textureData.c
->>>>>>> 2b379813
     src/lib/stb/stb_image.c
     src/lib/stb/stb_image_write.c
     src/lib/stb/stb_truetype.c
