--- conflicted
+++ resolved
@@ -68,57 +68,6 @@
 endif()
 
 # PhysicsFS
-<<<<<<< HEAD
-set(PHYSFS_BUILD_STATIC OFF CACHE BOOL "")
-set(PHYSFS_ARCHIVE_7Z OFF CACHE BOOL "")
-set(PHYSFS_ARCHIVE_GRP OFF CACHE BOOL "")
-set(PHYSFS_ARCHIVE_WAD OFF CACHE BOOL "")
-set(PHYSFS_ARCHIVE_HOG OFF CACHE BOOL "")
-set(PHYSFS_ARCHIVE_MVL OFF CACHE BOOL "")
-set(PHYSFS_ARCHIVE_QPAK OFF CACHE BOOL "")
-set(PHYSFS_BUILD_TEST OFF CACHE BOOL "")
-set(PHYSFS_BUILD_WX_TEST FALSE CACHE BOOL "")
-if(WIN32 OR EMSCRIPTEN OR OCULUS_ANDROID_EMBED)
-  add_subdirectory(deps/physfs physfs)
-  include_directories(deps/physfs/src)
-  set(LOVR_PHYSFS physfs)
-else()
-  find_package(PhysFS REQUIRED)
-  include_directories(${PHYSFS_INCLUDE_DIR})
-  set(LOVR_PHYSFS ${PHYSFS_LIBRARY})
-endif()
-
-# Assimp
-set(ASSIMP_BUILD_ASSIMP_TOOLS OFF CACHE BOOL "")
-set(ASSIMP_BUILD_TESTS OFF CACHE BOOL "")
-#set(ASSIMP_BUILD_ZLIB ON CACHE BOOL "")
-set(ASSIMP_NO_EXPORT ON OFF CACHE BOOL "")
-set(ASSIMP_BUILD_ALL_IMPORTERS_BY_DEFAULT OFF CACHE BOOL "")
-set(ASSIMP_BUILD_COLLADA_IMPORTER ON CACHE BOOL "")
-set(ASSIMP_BUILD_FBX_IMPORTER ON CACHE BOOL "")
-set(ASSIMP_BUILD_GLTF_IMPORTER ON CACHE BOOL "")
-set(ASSIMP_BUILD_OBJ_IMPORTER ON CACHE BOOL "")
-if(EMSCRIPTEN)
-  set(ZLIB_FOUND 1)
-  set(ZLIB_LIBRARIES "-s USE_ZLIB=1")
-  set(ZLIB_INCLUDE_DIR "assimp/contrib/zlib")
-  add_subdirectory(deps/assimp assimp)
-  include_directories(deps/assimp/include ${CMAKE_BINARY_DIR}/assimp/include)
-  set(LOVR_ASSIMP assimp)
-elseif (OCULUS_ANDROID_EMBED)
-  set(ASSIMP_BUILD_ZLIB 1)
-  add_subdirectory(deps/assimp assimp)
-  include_directories(deps/assimp/include ${CMAKE_BINARY_DIR}/assimp/include)
-  set(LOVR_ASSIMP assimp)
-elseif(WIN32)
-  add_subdirectory(deps/assimp assimp)
-  include_directories(deps/assimp/include ${CMAKE_BINARY_DIR}/assimp/include)
-  set(LOVR_ASSIMP assimp)
-else()
-  pkg_search_module(ASSIMP REQUIRED assimp)
-  include_directories(${ASSIMP_INCLUDE_DIRS})
-  set(LOVR_ASSIMP ${ASSIMP_LIBRARIES})
-=======
 if(LOVR_ENABLE_FILESYSTEM)
   if(LOVR_SYSTEM_PHYSFS)
     find_package(PhysFS REQUIRED)
@@ -166,7 +115,6 @@
     include_directories(deps/assimp/include ${CMAKE_BINARY_DIR}/assimp/include)
     set(LOVR_ASSIMP assimp)
   endif()
->>>>>>> 897a09c4
 endif()
 
 # enet
@@ -191,38 +139,8 @@
   endif()
 endif()
 
-<<<<<<< HEAD
-# FreeType
-if (EMSCRIPTEN)
-  set(CMAKE_C_FLAGS "${CMAKE_C_FLAGS} -s USE_FREETYPE=1")
-elseif (WIN32 OR OCULUS_ANDROID_EMBED)
-  set(FREETYPE_NO_DIST TRUE CACHE BOOL "")
-  set(BUILD_SHARED_LIBS OFF)
-  add_subdirectory(deps/freetype freetype)
-  set(BUILD_SHARED_LIBS ON)
-  include_directories(deps/freetype/include)
-  set(LOVR_FREETYPE freetype)
-else()
-  pkg_search_module(FREETYPE REQUIRED freetype2)
-  include_directories(${FREETYPE_INCLUDE_DIRS})
-  set(LOVR_FREETYPE ${FREETYPE_LIBRARIES})
-endif()
-
 # GLFW
-set(GLFW_BUILD_EXAMPLES OFF CACHE BOOL "")
-set(GLFW_BUILD_TESTS OFF CACHE BOOL "")
-set(GLFW_BUILD_DOCS OFF CACHE BOOL "")
-if(WIN32)
-  add_subdirectory(deps/glfw glfw)
-  include_directories(deps/glfw/include)
-  set(LOVR_GLFW glfw ${GLFW_LIBRARIES})
-elseif(NOT (EMSCRIPTEN OR OCULUS_ANDROID_EMBED))
-  pkg_search_module(GLFW REQUIRED glfw3)
-  include_directories(${GLFW_INCLUDE_DIRS})
-  set(LOVR_GLFW ${GLFW_LIBRARIES})
-=======
-# GLFW
-if(NOT EMSCRIPTEN)
+if(NOT (EMSCRIPTEN OR OCULUS_ANDROID_EMBED))
   if(LOVR_SYSTEM_GLFW)
     pkg_search_module(GLFW REQUIRED glfw3)
     include_directories(${GLFW_INCLUDE_DIRS})
@@ -236,42 +154,10 @@
     set(LOVR_GLFW glfw ${GLFW_LIBRARIES})
   endif()
   unset(LIB_SUFFIX CACHE)
->>>>>>> 897a09c4
 endif()
 
 # Lua
-<<<<<<< HEAD
-if(EMSCRIPTEN)
-  option(LUA_USE_RELATIVE_LOADLIB OFF)
-  option(LUA_USE_ULONGJMP OFF)
-  add_subdirectory(deps/lua lua)
-  set_target_properties(lua luac liblua liblua_static PROPERTIES EXCLUDE_FROM_ALL 1)
-  include_directories(deps/lua/src ${CMAKE_BINARY_DIR}/lua)
-  set(LOVR_LUA liblua_static)
-elseif (OCULUS_ANDROID_EMBED)
-  if (FALSE)
-    # The LuaJIT CMakeLists is going to build a helper tool named minilua,
-    # but then it won't be able to execute it because it's an Android executable.
-    # There is no known workaround to this yet.
-
-    set(TARGET_LJARCH ARM)
-    add_subdirectory(deps/luajit luajit)
-    include_directories(deps/luajit/luajit/src ${CMAKE_BINARY_DIR}/luajit)
-    set(LOVR_LUA luajit-5.1)
-  else()
-    add_subdirectory(deps/lua lua)
-    set_target_properties(lua luac liblua liblua_static PROPERTIES EXCLUDE_FROM_ALL 1)
-    include_directories(deps/lua/src ${CMAKE_BINARY_DIR}/lua)
-    set(LOVR_LUA liblua_static)
-  endif()
-elseif(WIN32)
-  add_subdirectory(deps/luajit luajit)
-  include_directories(deps/luajit/src ${CMAKE_BINARY_DIR}/luajit)
-  set(LOVR_LUA liblua)
-else()
-=======
-if(LOVR_USE_LUAJIT AND NOT EMSCRIPTEN)
->>>>>>> 897a09c4
+if(LOVR_USE_LUAJIT AND NOT (EMSCRIPTEN OR OCULUS_ANDROID_EMBED))
   if (APPLE)
     set(CMAKE_EXE_LINKER_FLAGS "${CMAKE_EXE_LINKER_FLAGS} -pagezero_size 10000 -image_base 100000000")
   endif()
@@ -294,6 +180,9 @@
     option(LUA_USE_ULONGJMP OFF)
     option(LUA_USE_POPEN OFF)
   endif()
+  if (OCULUS_ANDROID_EMBED)
+    set_target_properties(lua luac liblua liblua_static PROPERTIES EXCLUDE_FROM_ALL 1)
+  endif ()
   if(LOVR_SYSTEM_LUA)
     pkg_search_module(LUA REQUIRED lua)
     include_directories(${LUA_INCLUDE_DIRS})
@@ -316,43 +205,6 @@
 endif()
 
 # ODE
-<<<<<<< HEAD
-if(EMSCRIPTEN OR OCULUS_ANDROID_EMBED)
-  set(ODE_BUILD_SHARED OFF CACHE BOOL "")
-  add_subdirectory(deps/ode ode)
-  include_directories(deps/ode/include "${CMAKE_CURRENT_BINARY_DIR}/ode/include")
-  set(LOVR_ODE ode)
-elseif(WIN32)
-  set(ODE_BUILD_SHARED ON CACHE BOOL "")
-  add_subdirectory(deps/ode ode)
-  include_directories(deps/ode/include "${CMAKE_CURRENT_BINARY_DIR}/ode/include")
-  set(LOVR_ODE ode)
-else()
-  pkg_search_module(ODE REQUIRED ode)
-  include_directories(${ODE_INCLUDE_DIRS})
-  set(CMAKE_EXE_LINKER_FLAGS "${CMAKE_EXE_LINKER_FLAGS} -lstdc++")
-  set(LOVR_ODE ode)
-endif()
-
-# OpenAL
-set(ALSOFT_UTILS OFF CACHE BOOL "")
-set(ALSOFT_EXAMPLES OFF CACHE BOOL "")
-set(ALSOFT_TESTS OFF CACHE BOOL "")
-if(EMSCRIPTEN)
-  include_directories(deps/openal-soft/include)
-elseif(OCULUS_ANDROID_EMBED)
-  include_directories(deps/openal-soft/include)
-  #include_directories(../../deps/openal-soft/jni/OpenAL/include)
-elseif(WIN32)
-  add_subdirectory(deps/openal-soft openal)
-  include_directories(deps/openal-soft/include)
-  set_target_properties(OpenAL32 PROPERTIES COMPILE_FLAGS "/wd4005 /wd4098")
-  set(LOVR_OPENAL OpenAL32)
-else()
-  pkg_search_module(OPENAL openal-soft)
-  if (NOT OPENAL_FOUND)
-    pkg_search_module(OPENAL openal)
-=======
 if(LOVR_ENABLE_PHYSICS)
   if(LOVR_SYSTEM_ODE)
     pkg_search_module(ODE REQUIRED ode)
@@ -379,7 +231,6 @@
 if(LOVR_ENABLE_AUDIO)
   if(LOVR_SYSTEM_OPENAL)
     pkg_search_module(OPENAL openal-soft)
->>>>>>> 897a09c4
     if (NOT OPENAL_FOUND)
       pkg_search_module(OPENAL openal)
       if (NOT OPENAL_FOUND)
@@ -406,22 +257,14 @@
 endif()
 
 # OpenGL
-<<<<<<< HEAD
-if(NOT (WIN32 OR OCULUS_ANDROID_EMBED))
-=======
-if(NOT WIN32 AND NOT EMSCRIPTEN)
->>>>>>> 897a09c4
+if(NOT (WIN32 OR EMSCRIPTEN OR OCULUS_ANDROID_EMBED))
   find_package(OpenGL REQUIRED)
   include_directories(${OPENGL_INCLUDE_DIRS})
   set(LOVR_OPENGL ${OPENGL_LIBRARIES})
 endif()
 
-<<<<<<< HEAD
-if(NOT (EMSCRIPTEN OR LOVR_USE_OCULUS OR OCULUS_ANDROID_EMBED))
-=======
 # OpenVR
 if(LOVR_ENABLE_HEADSET AND LOVR_USE_OPENVR)
->>>>>>> 897a09c4
   set(BUILD_SHARED ON CACHE BOOL "")
   set(BUILD_UNIVERSAL OFF CACHE BOOL "")
   include_directories(deps/openvr/headers)
@@ -468,78 +311,10 @@
 endif()
 
 # LÖVR
-<<<<<<< HEAD
-set(LOVR_SRC
-  src/api/audio.c
-  src/api/data.c
-  src/api/event.c
-  src/api/filesystem.c
-  src/api/graphics.c
-  src/api/headset.c
-  src/api/math.c
-  src/api/physics.c
-  src/api/timer.c
-  src/api/types/animator.c
-  src/api/types/audioStream.c
-  src/api/types/blob.c
-  src/api/types/canvas.c
-  src/api/types/collider.c
-  src/api/types/controller.c
-  src/api/types/font.c
-  src/api/types/joints.c
-  src/api/types/material.c
-  src/api/types/mesh.c
-  src/api/types/model.c
-  src/api/types/modelData.c
-  src/api/types/randomGenerator.c
-  src/api/types/rasterizer.c
-  src/api/types/shader.c
-  src/api/types/shapes.c
-  src/api/types/source.c
-  src/api/types/texture.c
-  src/api/types/textureData.c
-  src/api/types/transform.c
-  src/api/types/vertexData.c
-  src/api/types/world.c
-  src/audio/audio.c
-  src/audio/source.c
-  src/data/audioStream.c
-  src/data/data.c
-  src/data/modelData.c
-  src/data/rasterizer.c
-  src/data/textureData.c
-  src/data/vertexData.c
-  src/event/event.c
-  src/filesystem/blob.c
-  src/filesystem/file.c
-  src/filesystem/filesystem.c
-  src/graphics/animator.c
-  src/graphics/canvas.c
-  src/graphics/font.c
-  src/graphics/graphics.c
-  src/graphics/material.c
-  src/graphics/mesh.c
-  src/graphics/model.c
-  src/graphics/shader.c
-  src/graphics/texture.c
-  ${FAKE_SRC}
-  src/headset/headset.c
-  src/lib/glad/glad.c
-  src/lib/lua-cjson/fpconv.c
-  src/lib/lua-cjson/lua_cjson.c
-  src/lib/lua-cjson/strbuf.c
-  src/lib/lua-enet/enet.c
-  src/lib/map/map.c
-  src/lib/stb/stb_image.c
-  src/lib/stb/stb_image_write.c
-  src/lib/stb/stb_vorbis.c
-  src/lib/vec/vec.c
-  src/lovr.c
-  src/luax.c
-=======
+
+
 
 add_executable(lovr
->>>>>>> 897a09c4
   src/main.c
   src/util.c
   src/luax.c
@@ -548,61 +323,8 @@
   src/lib/vec/vec.c
 )
 
-<<<<<<< HEAD
-set(LOVR_USE_OCULUS OFF CACHE BOOL "")
-if(EMSCRIPTEN)
-  set(LOVR_HEADSET src/headset/webvr.c)
-elseif(LOVR_USE_OCULUS)
-  set(LOVR_HEADSET src/headset/oculus.c)
-  include_directories(C:/Users/Andi/Downloads/ovr_sdk_win_1.26.0_public/OculusSDK/LibOVR/Include)
-  add_definitions(-DLOVR_OVR) # FIXME: NO
-elseif (OCULUS_ANDROID_EMBED)
-  add_definitions(-DLOVR_OVR_MOBILE=1)
-  add_definitions(-DNO_WINDOW=1)
-  set(CMAKE_CXX_FLAGS "${CMAKE_CXX_FLAGS} -Wno-narrowing")
-  set(LOVR_SRC ${LOVR_SRC} src/headset/oculus_mobile.c ../BridgeLovr.cpp ../BridgeLovrPrintOverride.cpp)
-  include_directories(../include)
-else()
-  set(LOVR_SRC ${LOVR_SRC} src/headset/openvr.c)
-endif()
-
-if(WIN32)
-  if(MSVC_VERSION VERSION_LESS 1900)
-    add_definitions(-Dinline=__inline)
-    add_definitions(-Dsnprintf=_snprintf)
-  endif()
-endif()
-
-include_directories(${CMAKE_CURRENT_SOURCE_DIR}/src)
-
-if (OCULUS_ANDROID_EMBED)
-  get_filename_component(CURRENT_PARENT_DIR ${CMAKE_CURRENT_SOURCE_DIR} DIRECTORY)
-  get_filename_component(CURRENT_GRANDPARENT_DIR ${CURRENT_PARENT_DIR} DIRECTORY)
-  if(CMAKE_BUILD_TYPE STREQUAL "Release")
-    set(OCULUS_MOBILE_BUILD_TYPE "release")
-  else()
-    set(OCULUS_MOBILE_BUILD_TYPE "debug")
-  endif()
-  if(CMAKE_SIZEOF_VOID_P EQUAL 8)
-    set(OCULUS_MOBILE_ARCH "arm64-v8a")
-  else()
-    set(OCULUS_MOBILE_ARCH "armeabi-v7a")
-  endif()
-
-
-  # For Oculus mobile ONLY we build as a library.
-  add_library(lovr SHARED ${LOVR_SRC} ${LOVR_HEADSET})
-  target_link_libraries(lovr log EGL
-    ${CURRENT_GRANDPARENT_DIR}/deps/openal-soft-gradle/build/intermediates/ndkBuild/${OCULUS_MOBILE_BUILD_TYPE}/obj/local/${OCULUS_MOBILE_ARCH}/libopenal.so
-  )
-else()
-  add_executable(lovr ${LOVR_SRC} ${LOVR_HEADSET})
-endif()
-
-=======
 set_target_properties(lovr PROPERTIES C_STANDARD 99)
 target_include_directories(lovr PRIVATE src)
->>>>>>> 897a09c4
 target_link_libraries(lovr
   ${LOVR_ASSIMP}
   ${LOVR_ENET}
@@ -612,22 +334,13 @@
   ${LOVR_ODE}
   ${LOVR_OPENAL}
   ${LOVR_OPENGL}
-<<<<<<< HEAD
-=======
   ${LOVR_OPENVR}
   ${LOVR_OCULUS}
->>>>>>> 897a09c4
   ${LOVR_PHYSFS}
   ${LOVR_PTHREADS}
   ${LOVR_EMSCRIPTEN_FLAGS}
 )
 
-<<<<<<< HEAD
-if (NOT (LOVR_USE_OCULUS OR OCULUS_ANDROID_EMBED))
-    target_link_libraries(lovr ${LOVR_OPENVR})
-endif()
-
-=======
 if(LOVR_ENABLE_AUDIO)
   add_definitions(-DLOVR_ENABLE_AUDIO)
   target_sources(lovr PRIVATE
@@ -800,7 +513,6 @@
 endif()
 
 # Yay Windows
->>>>>>> 897a09c4
 if(WIN32)
   set_target_properties(lovr PROPERTIES COMPILE_FLAGS "/wd4244")
   set_target_properties(lovr PROPERTIES LINK_FLAGS_DEBUG "/SUBSYSTEM:CONSOLE")
